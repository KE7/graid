--- conflicted
+++ resolved
@@ -25,11 +25,7 @@
     WhichMore,
     ObjectsInRow,
     ObjectsInLine,
-<<<<<<< HEAD
     MostClusteredObjects,
-=======
-    MostClusteredObjects
->>>>>>> b0108463
 )
 from scenic_reasoning.utilities.common import (
     get_default_device,
@@ -79,34 +75,19 @@
 # waymo_original = WaymoDataset(
 #     split="validation",
 # )
-<<<<<<< HEAD
 
 my_dataset = bdd
 original_dataset = bdd_original
 
 q_list = [WhichMore()]
 
-=======
-
-my_dataset = bdd
-original_dataset = bdd_original
-
-q_list = [
-    WhichMore()
-]
-
->>>>>>> b0108463
 for i in range(100):
     print(i)
     data = my_dataset[i]
     image = data["image"]
     image = transforms.ToPILImage()(image)
     labels = data["labels"]
-<<<<<<< HEAD
-    path = data["path"]
-=======
     path = data['path']
->>>>>>> b0108463
     print(path)
     # let's filter out labels that are really small.
     # say anything with area less than 1000 pixels
@@ -115,15 +96,8 @@
     labels = list(filter(lambda x: x.get_area().item() > threshold, labels))
     print("Num labels after filtering: ", len(labels))
     at_least_one_was_applicable = False
-<<<<<<< HEAD
 
     for q in q_list:
-
-=======
-    
-    for q in q_list:
-        
->>>>>>> b0108463
         if q.is_applicable(image, labels):
             qa_list = q.apply(image, labels)
             if len(qa_list) == 0:

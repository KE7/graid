from itertools import islice

import torch
from scenic_reasoning.data.ImageLoader import (
    Bdd100kDataset,
    NuImagesDataset,
    WaymoDataset,
)
from scenic_reasoning.measurements.ObjectDetection import ObjectDetectionMeasurements
<<<<<<< HEAD
from scenic_reasoning.interfaces.ObjectDetectionI import ObjectDetectionUtils
from scenic_reasoning.utilities.common import yolo_waymo_transform
from PIL import Image
import numpy as np

=======
from scenic_reasoning.models.MMDetection import MMdetection_obj
from scenic_reasoning.utilities.common import yolo_waymo_transform
from ultralytics.data.augment import LetterBox
>>>>>>> e482938f

NUM_EXAMPLES_TO_SHOW = 3
BATCH_SIZE = 1

bdd = Bdd100kDataset(
    split="val",
    use_original_categories=False,
    use_extended_annotations=False,
)

niu = NuImagesDataset(split="test", size="full")

waymo = WaymoDataset(
    split="validation", transform=lambda i, l: yolo_waymo_transform(i, l, (640, 1333))
)

config_file = "../install/mmdetection/configs/mask_rcnn/mask-rcnn_r50-caffe_fpn_ms-poly-3x_coco.py"
checkpoint_file = "../install/mmdetection/checkpoints/mask_rcnn_r50_caffe_fpn_mstrain-poly_3x_coco_bbox_mAP-0.408__segm_mAP-0.37_20200504_163245-42aa3d00.pth"

model = MMdetection_obj(config_file, checkpoint_file)


for d in [bdd, niu, waymo]:

    measurements = ObjectDetectionMeasurements(
        model, d, batch_size=BATCH_SIZE, collate_fn=lambda x: x
    )  # hacky way to avoid RuntimeError: each element in list of batch should be of equal size

    # WARNING ⚠️ imgsz=[720, 1280] must be multiple of max stride 64, updating to [768, 1280]
<<<<<<< HEAD
    for results in islice(measurements.iter_measurements(
            # device=get_default_device(), 
=======
    for results, ims in islice(
        measurements.iter_measurements(
            # device=get_default_device(),
>>>>>>> e482938f
            imgsz=[768, 1280],
            bbox_offset=24,
            debug=True,
            conf=0.1,
            class_metrics=True,
            extended_summary=True,
<<<<<<< HEAD
            ), 
        NUM_EXAMPLES_TO_SHOW):
        for i in range(len(results)):
            print("gt classes:", [c._class for c in results[i]["labels"]])
            print("pred classes:", [c._class for c in results[i]["predictions"]])

            print(f"{i}th image")
            measurements = results[i]["measurements"]
            print(measurements)
            print("global map", measurements['map'])
            print("map 50", measurements['map_50'])
            print("map 75", measurements['map_75'])
            print("map_small", measurements['map_small'])
            print("map_medium", measurements['map_medium'])
            print("map_large", measurements['map_large'])
            print("mar_small", measurements['mar_small'])
            print("mar_medium", measurements['mar_medium'])
            print("mar_large", measurements['mar_large'])

            ObjectDetectionUtils.show_image_with_detections_and_gt(
                Image.fromarray(results[i]["image"].permute(1, 2, 0).numpy().astype(np.uint8)),
                detections=results[i]["predictions"],
                ground_truth=results[i]["labels"],   
            )
=======
        ),
        NUM_EXAMPLES_TO_SHOW,
    ):
        print("")
>>>>>>> e482938f
<|MERGE_RESOLUTION|>--- conflicted
+++ resolved
@@ -1,23 +1,12 @@
 from itertools import islice
-
-import torch
-from scenic_reasoning.data.ImageLoader import (
-    Bdd100kDataset,
-    NuImagesDataset,
-    WaymoDataset,
-)
+from scenic_reasoning.data.ImageLoader import Bdd100kDataset, NuImagesDataset, WaymoDataset
+from scenic_reasoning.models.MMDetection import MMdetection_obj
 from scenic_reasoning.measurements.ObjectDetection import ObjectDetectionMeasurements
-<<<<<<< HEAD
 from scenic_reasoning.interfaces.ObjectDetectionI import ObjectDetectionUtils
 from scenic_reasoning.utilities.common import yolo_waymo_transform
 from PIL import Image
 import numpy as np
 
-=======
-from scenic_reasoning.models.MMDetection import MMdetection_obj
-from scenic_reasoning.utilities.common import yolo_waymo_transform
-from ultralytics.data.augment import LetterBox
->>>>>>> e482938f
 
 NUM_EXAMPLES_TO_SHOW = 3
 BATCH_SIZE = 1
@@ -47,21 +36,14 @@
     )  # hacky way to avoid RuntimeError: each element in list of batch should be of equal size
 
     # WARNING ⚠️ imgsz=[720, 1280] must be multiple of max stride 64, updating to [768, 1280]
-<<<<<<< HEAD
     for results in islice(measurements.iter_measurements(
             # device=get_default_device(), 
-=======
-    for results, ims in islice(
-        measurements.iter_measurements(
-            # device=get_default_device(),
->>>>>>> e482938f
             imgsz=[768, 1280],
             bbox_offset=24,
             debug=True,
             conf=0.1,
             class_metrics=True,
             extended_summary=True,
-<<<<<<< HEAD
             ), 
         NUM_EXAMPLES_TO_SHOW):
         for i in range(len(results)):
@@ -85,10 +67,4 @@
                 Image.fromarray(results[i]["image"].permute(1, 2, 0).numpy().astype(np.uint8)),
                 detections=results[i]["predictions"],
                 ground_truth=results[i]["labels"],   
-            )
-=======
-        ),
-        NUM_EXAMPLES_TO_SHOW,
-    ):
-        print("")
->>>>>>> e482938f
+            )
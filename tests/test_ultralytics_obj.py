from itertools import islice

import numpy as np
from PIL import Image
from scenic_reasoning.data.ImageLoader import (
    Bdd100kDataset,
    NuImagesDataset,
    WaymoDataset,
)
from scenic_reasoning.interfaces.ObjectDetectionI import ObjectDetectionUtils
from scenic_reasoning.measurements.ObjectDetection import ObjectDetectionMeasurements
from scenic_reasoning.models.UltralyticsYolo import Yolo
from scenic_reasoning.utilities.common import (
    get_default_device,
    yolo_bdd_transform,
    yolo_nuscene_transform,
    yolo_waymo_transform,
)

NUM_EXAMPLES_TO_SHOW = 20
BATCH_SIZE = 1

bdd = Bdd100kDataset(
    split="val",
    transform=lambda i, l: yolo_bdd_transform(i, l, new_shape=(768, 1280)),
    use_original_categories=False,
    use_extended_annotations=False,
)

nu = NuImagesDataset(
    split="mini",
    size="mini",
    transform=lambda i, l: yolo_nuscene_transform(i, l, new_shape=(768, 1280)),
)

# waymo = WaymoDataset(split="validation", transform=lambda i, l: yolo_waymo_transform(i, l, (768, 1280)))

# https://docs.ultralytics.com/models/yolov5/#performance-metrics
model = Yolo(model="yolo11n.pt")
# model = Yolo(model="yolovv8n.pt")

for d in [nu]:  # , nu, waymo]:

    measurements = ObjectDetectionMeasurements(
        model, d, batch_size=BATCH_SIZE, collate_fn=lambda x: x
    )  # hacky way to avoid RuntimeError: each element in list of batch should be of equal size

    # WARNING ⚠️ imgsz=[720, 1280] must be multiple of max stride 64, updating to [768, 1280]
    for results in islice(
        measurements.iter_measurements(
            # device=get_default_device(),
            imgsz=[768, 1280],
            bbox_offset=24,
            debug=False,
            conf=0.17,
            class_metrics=True,
            extended_summary=True,
            agnostic_nms=True,
            # iou=0.7, # which is the default
        ),
        NUM_EXAMPLES_TO_SHOW,
    ):
        for i in range(len(results)):
<<<<<<< HEAD
=======
            # ObjectDetectionUtils.show_image_with_detections(
            #     Image.fromarray(results[i]["image"].permute(1, 2, 0).numpy().astype(np.uint8)),
            #     results[i]["predictions"],
            # )
            # ObjectDetectionUtils.show_image_with_detections(
            #     Image.fromarray(results[i]["image"].permute(1, 2, 0).numpy().astype(np.uint8)),
            #     results[i]["labels"],
            # )

>>>>>>> e482938f
            print("gt classes:", [c._class for c in results[i]["labels"]])
            print("pred classes:", [c._class for c in results[i]["predictions"]])

            print(f"{i}th image")
            measurements = results[i]["measurements"]
            print(measurements)
            print("global map", measurements["map"])
            print("map 50", measurements["map_50"])
            print("map 75", measurements["map_75"])
            print("map_small", measurements["map_small"])
            print("map_medium", measurements["map_medium"])
            print("map_large", measurements["map_large"])
            print("mar_small", measurements["mar_small"])
            print("mar_medium", measurements["mar_medium"])
            print("mar_large", measurements["mar_large"])

            ObjectDetectionUtils.show_image_with_detections_and_gt(
                Image.fromarray(
                    results[i]["image"].permute(1, 2, 0).numpy().astype(np.uint8)
                ),
                detections=results[i]["predictions"],
                ground_truth=results[i]["labels"],
            )<|MERGE_RESOLUTION|>--- conflicted
+++ resolved
@@ -61,18 +61,6 @@
         NUM_EXAMPLES_TO_SHOW,
     ):
         for i in range(len(results)):
-<<<<<<< HEAD
-=======
-            # ObjectDetectionUtils.show_image_with_detections(
-            #     Image.fromarray(results[i]["image"].permute(1, 2, 0).numpy().astype(np.uint8)),
-            #     results[i]["predictions"],
-            # )
-            # ObjectDetectionUtils.show_image_with_detections(
-            #     Image.fromarray(results[i]["image"].permute(1, 2, 0).numpy().astype(np.uint8)),
-            #     results[i]["labels"],
-            # )
-
->>>>>>> e482938f
             print("gt classes:", [c._class for c in results[i]["labels"]])
             print("pred classes:", [c._class for c in results[i]["predictions"]])
 

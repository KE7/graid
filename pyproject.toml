[project]
name = "graid"
version = "0.1.0"
description = "GRAID: Generating Reasoning questions from Analysis of Images via Discriminative artificial intelligence - A framework for VQA generation from real world images"
authors = [
    { name = "Karim Elmaaroufi", email = "elmaaroufi@berkeley.edu" },
    { name = "Liheng Lai", email = "liheng@berkeley.edu" },
]
requires-python = ">=3.9"
readme = "README.md"
license = "Apache-2.0"
keywords = [
    "vision-language-models",
    "VLM",
    "robotics",
    "scene-understanding",
    "depth-estimation",
    "object-detection",
    "graid",
]
dependencies = [
    "torch==2.5.0",
    "transformers>=4.45.2,<5",
    "ultralytics>=8.3.21,<9",
    "opencv-python>=4.10.0.84,<5",
    "torchmetrics>=1.6.0,<2",
    "sqlitedict>=2.1.0,<3",
    "numpy==1.26.4",
    "ray>=2.43.0,<3",
    "fairscale>=0.4.13,<0.5",
    "ijson>=3.3.0,<4",
    "openai>=1.69.0,<2",
    "google-genai>=1.8.0,<2",
    "segment-anything",
    "outlines==0.1.11",
    "dotenv>=0.9.9,<0.10",
    "guidance==0.2.0",
    "timm>=1.0.15,<2",
    "tenacity>=9.1.2,<10",
    "anthropic>=0.51.0,<0.52",
    "pick>=2.4.0,<3",
    "typer>=0.16.0,<0.17",
    "rich>=13.0.0,<14",
    "clip",
    "wandb>=0.20.1,<0.21",
    "sentence-transformers>=4.1.0,<5",
<<<<<<< HEAD
    "datasets (>=4.0.0,<5.0.0)",
    "ensemble-boxes (>=1.0.9,<2.0.0)",
    "supervision (>=0.26.1,<0.27.0)",
=======
    "pycocotools>=2.0.10",
>>>>>>> 6c333bff
]

[tool.setuptools.packages.find]
where = ["graid/src"]
include = ["graid*"]

[project.scripts]
install_depth_pro = "graid.setup:install_depth_pro"
install_detectron2 = "graid.setup:install_detectron2"
install_mmdetection = "graid.setup:install_mmdetection"
install_dino = "graid.setup:install_idea_dino"
install_all = "graid.setup:install_all"
clean_all = "graid.setup:clean_all"
clean_depth_pro = "graid.setup:clean_depth_pro"
clean_detectron2 = "graid.setup:clean_detectron2"
clean_mmdetection = "graid.setup:clean_mmdetection"
clean_dino = "graid.setup:clean_idea_dino"
download_nuscenes = "graid.setup:download_nuscenes"
download_bdd = "graid.setup:download_bdd"
download_nuimages = "graid.setup:download_nuimages"
graid = "graid.graid:app"

[dependency-groups]
dev = [
    "isort>=5.13.2,<6",
    "black>=24.10.0,<25",
    "flake8-bugbear>=24.10.31,<25",
    "flake8-annotations>=3.1.1,<4",
    "nbconvert>=7.16.4,<8",
    "pyarrow>=18.1.0,<19",
    "ipykernel>=6.29.5,<7",
    "gdown>=5.2.0,<6",
    "pytest>=8.4.0,<9",
    "pytest-xdist>=3.8.0",
]
mmdetection = ["openmim>=0.3.9,<0.4"]

[tool.uv]
default-groups = [
    "dev",
    "mmdetection",
]

[tool.uv.sources]
segment-anything = { git = "https://github.com/facebookresearch/segment-anything.git" }
clip = { git = "https://github.com/openai/CLIP.git" }

[tool.hatch.build.targets.sdist]
include = ["graid/src/graid"]

[tool.hatch.build.targets.wheel]
include = ["graid/src/graid"]

[tool.hatch.build.targets.wheel.sources]
"graid/src/graid" = "graid"

[build-system]
requires = [ "setuptools", "wheel", "torch"]
build-backend = "setuptools.build_meta:__legacy__"

[tool.setuptools.packages.find]
where = ["graid/src"]

[tool.setuptools.package-dir]
"" = "graid/src"

[tool.isort]
profile = "black"<|MERGE_RESOLUTION|>--- conflicted
+++ resolved
@@ -44,13 +44,10 @@
     "clip",
     "wandb>=0.20.1,<0.21",
     "sentence-transformers>=4.1.0,<5",
-<<<<<<< HEAD
     "datasets (>=4.0.0,<5.0.0)",
     "ensemble-boxes (>=1.0.9,<2.0.0)",
     "supervision (>=0.26.1,<0.27.0)",
-=======
     "pycocotools>=2.0.10",
->>>>>>> 6c333bff
 ]
 
 [tool.setuptools.packages.find]

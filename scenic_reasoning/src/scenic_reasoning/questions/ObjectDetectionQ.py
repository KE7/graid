--- conflicted
+++ resolved
@@ -1231,7 +1231,6 @@
 
 
 ALL_QUESTIONS = [
-<<<<<<< HEAD
     IsObjectCentered(),
     WidthVsHeight(),
     LargestAppearance(),
@@ -1242,19 +1241,4 @@
     LeftMost(),
     RightMost(),
     HowMany(),
-=======
-    IsObjectCentered,
-    WidthVsHeight,
-    Quadrants,
-    LargestAppearance,
-    MostAppearance,
-    LeastAppearance,
-    LeftOf,
-    RightOf,
-    LeftMost,
-    RightMost,
-    HowMany,
-    LeftMostWidthVsHeight,
-    RightMostWidthVsHeight,
->>>>>>> 8e7e4235
 ]
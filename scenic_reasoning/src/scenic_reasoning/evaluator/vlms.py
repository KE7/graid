import base64
import io
import re
import time
from enum import Enum
from typing import Any, Dict, List, Literal, Type, cast

import cv2
import numpy as np
import requests
import torch
from dotenv import load_dotenv
from google import genai
from openai import OpenAI
from PIL import Image
from pydantic import BaseModel, Field
from scenic_reasoning.utilities.coco import coco_labels
from scenic_reasoning.utilities.common import project_root_dir
from torchvision import transforms


class GPT:
    def __init__(self, model_name="gpt-4o", port=None):
        load_dotenv()
        OPENAI_API_KEY = ""
        self.client = OpenAI(api_key=OPENAI_API_KEY)
        self.model_name = model_name

    def encode_image(self, image):
        if isinstance(image, torch.Tensor):
            np_img = image.mul(255).byte().numpy().transpose(1, 2, 0)
            img_pil = Image.fromarray(np_img)
            buffer = io.BytesIO()
            img_pil.save(buffer, format="JPEG")
            base64_str = base64.b64encode(buffer.getvalue()).decode("utf-8")
            return base64_str
        elif isinstance(image, str):
            with open(image, "rb") as image_file:
                return base64.b64encode(image_file.read()).decode("utf-8")
        elif isinstance(image, np.ndarray):
            success, buffer = cv2.imencode(".jpg", image)
            return base64.b64encode(buffer).decode("utf-8")

    def generate_answer(self, image, questions: str, prompting_style):
        # reference: https://platform.openai.com/docs/guides/vision

        image, prompt = prompting_style.generate_prompt(image, questions)

        base64_image = self.encode_image(image)

        completion = self.client.chat.completions.create(
            model=self.model_name,
            messages=[
                {
                    "role": "user",
                    "content": [
                        {
                            "type": "image_url",
                            "image_url": {
                                "url": f"data:image/jpeg;base64,{base64_image}",
                                "detail": "high",
                            },
                        },
                        {
                            "type": "text",
                            "text": prompt,
                        },
                    ],
                }
            ],
            temperature=0.0,
        )

        responses = completion.choices[0].message.content

        return responses, prompt

    def __str__(self):
        return "GPT"


class Gemini:
    def __init__(self, location="us-central1"):
        self.client = genai.Client(
            vertexai=True,
            project="graid-451620",
            location="us-central1",
        )
        self.model = "gemini-1.5-pro"

    def encode_image(self, image):
        if isinstance(image, str):
            image = Image.open(image)
            return image
        elif isinstance(image, np.ndarray):
            return Image.fromarray(image)
        else:
            transform = transforms.ToPILImage()
            pil_image = transform(image)
            return pil_image

    def generate_answer(self, image, questions: str, prompting_style):
        image, prompt = prompting_style.generate_prompt(image, questions)
        image = self.encode_image(image)

        response = None
        for _ in range(3):
            try:
                response = self.client.models.generate_content(
                    model=self.model,
                    contents=[image, prompt],
                )
                break
            except Exception as e:
                print(e)
                time.sleep(5)

        if response is None:
            raise Exception("Failed to generate content after multiple attempts")
        return response.text, prompt

    def __str__(self) -> str:
        return "Gemini"


class Llama:
    def __init__(self, model_name="unsloth/Llama-3.2-90B-Vision-Instruct"):
        PROJECT_ID = "graid-451620"
        REGION = "us-central1"
        ENDPOINT = f"http://127.0.0.1:9099/v1/"
        self.model = model_name

        # self.url = f"https://{ENDPOINT}/v1beta1/projects/{PROJECT_ID}/locations/{REGION}/endpoints/openapi/chat/completions"
        self.url = ENDPOINT

        with open("token.txt", "r") as token_file:
            self.token = token_file.read().strip()

        import openai

        self.client = openai.OpenAI(
            base_url=self.url,
            api_key="vLLM",
            # base_url=f"https://{ENDPOINT}/v1beta1/projects/{PROJECT_ID}/locations/{REGION}/endpoints/openapi",
            # api_key=self.token,
        )

    def encode_image(self, image):
        if isinstance(image, torch.Tensor):
            np_img = image.mul(255).byte().numpy().transpose(1, 2, 0)
            img_pil = Image.fromarray(np_img)
            buffer = io.BytesIO()
            img_pil.save(buffer, format="JPEG")
            base64_str = base64.b64encode(buffer.getvalue()).decode("utf-8")
            return base64_str
        elif isinstance(image, np.ndarray):
            success, buffer = cv2.imencode(".jpg", image)
            return base64.b64encode(buffer).decode("utf-8")
        else:
            with open(image, "rb") as image_file:
                return base64.b64encode(image_file.read()).decode("utf-8")

    def generate_answer(self, image, questions: str, prompting_style):
        image, prompt = prompting_style.generate_prompt(image, questions)
        base64_image = self.encode_image(image)

        image_gcs_url = f"data:image/jpeg;base64,{base64_image}"

        response = self.client.chat.completions.create(
            model=self.model,
            messages=[
                {
                    "role": "user",
                    "content": [
                        {"type": "image_url", "image_url": {"url": image_gcs_url}},
                        {"type": "text", "text": prompt},
                    ],
                }
            ],
            temperature=0.0,
        )
        return response.choices[0].message.content, prompt

    def __str__(self) -> str:
        return "Llama"


# class Llama_CoT(Llama):
#     def __init__(
#         self, model_name="unsloth/Llama-3.2-90B-Vision-Instruct"
#     ):
#         super().__init__(model_name)

#     def generate_answer(self, image, questions: str, prompting_style):
#         image, prompt = prompting_style.generate_prompt(image, questions)
#         base64_image = self.encode_image(image)
#         prompt_img_path = (
#             project_root_dir()
#             / "data/nuimages/all/samples/CAM_FRONT/n010-2018-07-10-10-24-36+0800__CAM_FRONT__1531189590512488.jpg"
#         )
#         base64_image_prompt = self.encode_image(prompt_img_path)

#         image_gcs_url = f"data:image/jpeg;base64,{base64_image}"
#         prompt_image_url = f"data:image/jpeg;base64,{base64_image_prompt}"

#         payload = {
#             "model": self.model,
#             "stream": False,
#             "messages": [
#                 {
#                     "role": "user",
#                     "content": [
#                         {
#                             "image_url": {"url": prompt_image_url},
#                             "type": "image_url",
#                         },
#                         {"text": prompt, "type": "text"},
#                     ],
#                 },
#                 {
#                     "role": "user",
#                     "content": [
#                         {"image_url": {"url": image_gcs_url}, "type": "image_url"},
#                         {"text": questions, "type": "text"},
#                     ],
#                 },
#             ],
#             "temperature": 0.0,
#         }

#         headers = {
#             "Authorization": f"Bearer {self.token}",
#             "Content-Type": "application/json",
#         }

#         response = requests.post(self.url, headers=headers, json=payload)
#         if response.status_code == 200:
#             return response.json()["choices"][0]["message"]["content"], prompt
#         else:
#             print(f"Error {response.status_code}: {response.text}")
#             return None, prompt

#     def __str__(self):
#         return "Llama_CoT"


CocoLabelEnum = Enum(
    "CocoLabelEnum",
    list(coco_labels.values()),
    type=str,
)


class Answer(BaseModel):
    answer: Any


class IsObjectCenteredAnswer(Answer):
    # question: str
    answer: Literal["Left", "Centered", "Right"]


class WidthVsHeightAnswer(Answer):
    # question: str
    answer: Literal["Yes", "No"]


class QuadrantsAnswer(Answer):
    # question: str
    answer: int


class LargestAppearanceAnswer(Answer):
    # question: str
    answer: CocoLabelEnum


class MostAppearanceAnswer(Answer):
    # question: str
    answer: CocoLabelEnum


class LeastAppearanceAnswer(Answer):
    # question: str
    answer: CocoLabelEnum


class LeftOfAnswer(Answer):
    # question: str
    answer: Literal["Yes", "No"]


class RightOfAnswer(Answer):
    # question: str
    answer: Literal["Yes", "No"]


class LeftMostAnswer(Answer):
    # question: str
    answer: CocoLabelEnum


class RightMostAnswer(Answer):
    # question: str
    answer: CocoLabelEnum


class HowManyAnswer(Answer):
    # question: str
    answer: CocoLabelEnum


class AreMoreAnswer(Answer):
    # question: str
    answer: Literal["Yes", "No"]


class WhichMoreAnswer(Answer):
    # question: str
    answer: CocoLabelEnum


class LeftMostWidthVsHeightAnswer(Answer):
    # question: str
    answer: Literal["Yes", "No"]


class RightMostWidthVsHeightAnswer(Answer):
    # question: str
    answer: Literal["Yes", "No"]


class ObjectsInRowAnswer(Answer):
    # question: str
    answer: Literal["Yes", "No"]


class ObjectsInLineAnswer(Answer):
    # question: str
    answer: CocoLabelEnum


class MostClusteredObjectsAnswer(Answer):
    # question: str
    answer: CocoLabelEnum


QUESTION_CLASS_MAP: Dict[str, Type[Answer]] = {
    r"centered in the image": IsObjectCenteredAnswer,
    r"width of the .* larger than the height": WidthVsHeightAnswer,
    r"In what quadrant does .* appear": QuadrantsAnswer,
    r"appears the largest": LargestAppearanceAnswer,
    r"appears the most frequently": MostAppearanceAnswer,
    r"appears the least frequently": LeastAppearanceAnswer,
    r"to the left of any": LeftOfAnswer,
    r"to the right of any": RightOfAnswer,
    r"leftmost object": LeftMostAnswer,
    r"rightmost object": RightMostAnswer,
    r"How many .* are there": HowManyAnswer,
    r"Are there more .* than .*": AreMoreAnswer,
    r"What appears the most in this image": WhichMoreAnswer,
    r"leftmost object .* wider than .* tall": LeftMostWidthVsHeightAnswer,
    r"rightmost object .* wider than .* tall": RightMostWidthVsHeightAnswer,
    r"Are there any objects arranged in a row": ObjectsInRowAnswer,
    r"What objects are arranged in a row": ObjectsInLineAnswer,
    r"group of objects .* clustered together": MostClusteredObjectsAnswer,
}


def get_answer_class_from_question(question: str) -> Type[Answer]:
    for pattern, cls in QUESTION_CLASS_MAP.items():
        if re.search(pattern, question, flags=re.IGNORECASE):
            return cls
    raise ValueError(f"No matching answer class found for: {question}")


class Step(BaseModel):
    """Represents a single step in the reasoning process."""

    explanation: str


class Reasoning(BaseModel):
    steps: List[Step]
    conclusion: str = Field(
        description="A concluding statement summarizing or linking the steps"
    )
    final_answer: str = Field(
        description="The final answer to the question, derived from the reasoning steps"
    )


class GPT_CD(GPT):
    def __init__(self, model_name="gpt-4o", port=None):
        super().__init__(model_name)

    def generate_answer(self, image, questions: str, prompting_style):
        image, prompt = prompting_style.generate_prompt(image, questions)
        base64_image = self.encode_image(image)

        answer_cls = get_answer_class_from_question(questions)

        completion = self.client.beta.chat.completions.parse(
            model=self.model_name,
            messages=[
                {
                    "role": "user",
                    "content": [
                        {
                            "type": "image_url",
                            "image_url": {
                                "url": f"data:image/jpeg;base64,{base64_image}",
                                "detail": "high",
                            },
                        },
                        {
                            "type": "text",
                            "text": prompt,
                        },
                    ],
                }
            ],
            response_format=answer_cls,
            temperature=0.0,
        )

        message = completion.choices[0].message
        if message.parsed:
            final_answer = message.parsed.answer
        else:
            final_answer = message.refusal

        return final_answer, prompt


class Llama_CD(Llama):
    def __init__(self, model_name="unsloth/Llama-3.2-90B-Vision-Instruct"):
        super().__init__(model_name)

    def generate_answer(self, image, questions: str, prompting_style):
        image, prompt = prompting_style.generate_prompt(image, questions)
        base64_image = self.encode_image(image)

        image_gcs_url = f"data:image/jpeg;base64,{base64_image}"

        answer_cls = get_answer_class_from_question(questions)
        # There doesn't seem to be a good way of dynamically setting the final answer type
        # to be the answer_cls so we will include it in the prompt

        response = self.client.beta.chat.completions.parse(
            model=self.model,
            messages=[
                {
                    "role": "user",
                    "content": [
                        {"type": "image_url", "image_url": {"url": image_gcs_url}},
                        {"type": "text", "text": prompt},
                    ],
                },
            ],
            temperature=0.0,
            response_format=answer_cls,
        )

        message = response.choices[0].message
        if message.parsed:
            final_answer = message.parsed.answer
        else:
            final_answer = message.refusal

        return final_answer, prompt

    def __str__(self):
        return "Llama_CD"


class Gemini_CD(Gemini):
    def __init__(self, location="us-central1"):
        super().__init__(location)

    def generate_answer(self, image, questions: str, prompting_style):
        image, prompt = prompting_style.generate_prompt(image, questions)
        image = self.encode_image(image)

        response_format = get_answer_class_from_question(questions)

        response = self.client.models.generate_content(
            model=self.model,
            contents=[
                image,
                prompt,
                # f"The final_answer should be of type: {response_format.model_json_schema()}",
            ],
            config={
                "response_mime_type": "application/json",
                "response_schema": response_format,
                "temperature": 0.0,
                "topK": 1,
            },
        )

        answers: Answer = cast(Answer, response.parsed)
        final_answer = answers.answer

        return final_answer, prompt

    def __str__(self):
        return "Gemini_CD"


class GPT_CoT_CD(GPT):
    def __init__(self, model_name="gpt-4o", port=None):
        super().__init__(model_name)

    def generate_answer(self, image, questions: str, prompting_style):
        image, prompt = prompting_style.generate_prompt(image, questions)
        base64_image = self.encode_image(image)

        completion = self.client.beta.chat.completions.parse(
            model=self.model_name,
            messages=[
                {
                    "role": "user",
                    "content": [
                        {
                            "type": "image_url",
                            "image_url": {
                                "url": f"data:image/jpeg;base64,{base64_image}",
                                "detail": "high",
                            },
                        },
                        {
                            "type": "text",
                            "text": prompt,
                        },
                    ],
                },
                {
                    "role": "system",
                    "content": f"The final_answer should be of type: {get_answer_class_from_question(questions).model_json_schema()}",
                },
            ],
            response_format=Reasoning,
            temperature=0.0,
        )

        message = completion.choices[0].message
        if message.parsed:
            output = message.parsed
            output = output.model_dump_json()
        else:
            output = message.refusal

        return output, prompt


class Llama_CoT_CD(Llama):
    def __init__(self, model_name="unsloth/Llama-3.2-90B-Vision-Instruct"):
        super().__init__(model_name)

    def generate_answer(self, image, questions: str, prompting_style):
        image, prompt = prompting_style.generate_prompt(image, questions)
        base64_image = self.encode_image(image)

        image_gcs_url = f"data:image/jpeg;base64,{base64_image}"

        answer_cls = get_answer_class_from_question(questions)
        # There doesn't seem to be a good way of dynamically setting the final answer type
        # to be the answer_cls so we will include it in the prompt

        response = self.client.beta.chat.completions.parse(
            model=self.model,
            messages=[
                {
                    "role": "user",
                    "content": [
                        {"type": "image_url", "image_url": {"url": image_gcs_url}},
                        {"type": "text", "text": prompt},
                    ],
                },
                {
                    "role": "system",
                    "content": f"The final_answer should be of type: {answer_cls.model_json_schema()}",
                },
            ],
            response_format=Reasoning,
            temperature=0.0,
        )

        message = response.choices[0].message
        if message.parsed:
            final_answer = message.parsed
            final_answer = final_answer.model_dump_json()
        else:
            final_answer = message.refusal

        return final_answer, prompt

    def __str__(self):
        return "Llama_CoT_CD"


class Gemini_CoT_CD(Gemini):
    def __init__(self, location="us-central1"):
        super().__init__(location)

    def generate_answer(self, image, questions: str, prompting_style):
        image, prompt = prompting_style.generate_prompt(image, questions)
        image = self.encode_image(image)

        response_format = get_answer_class_from_question(questions)

        response = self.client.models.generate_content(
            model=self.model,
            contents=[
                image,
                prompt,
                f"The final_answer should be of type: {response_format.model_json_schema()}",
            ],
            config={
                "response_mime_type": "application/json",
                "response_schema": Reasoning,
                "temperature": 0.0,
                "topK": 1,
            },
        )

        reasoning_response: Reasoning = cast(Reasoning, response.parsed)
        final_answer = reasoning_response.final_answer

<<<<<<< HEAD
        return final_answer, prompt
=======
        return reasoning_response.model_dump_json(), prompt
>>>>>>> 26f653a5

    def __str__(self):
        return "Gemini_CoT_CD"


# from prompts import ZeroShotPrompt
# model = Gemini()
# model.generate_answer("../demo/demo.jpg", "Tell me about this image", prompting_style=ZeroShotPrompt())
# print()<|MERGE_RESOLUTION|>--- conflicted
+++ resolved
@@ -628,11 +628,7 @@
         reasoning_response: Reasoning = cast(Reasoning, response.parsed)
         final_answer = reasoning_response.final_answer
 
-<<<<<<< HEAD
-        return final_answer, prompt
-=======
         return reasoning_response.model_dump_json(), prompt
->>>>>>> 26f653a5
 
     def __str__(self):
         return "Gemini_CoT_CD"

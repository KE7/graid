--- conflicted
+++ resolved
@@ -47,7 +47,6 @@
                 str(db_path), tablename=table_name, autocommit=False
             )
 
-<<<<<<< HEAD
         # self.bdd = Bdd100kDataset(split=self.split)
         self.nu_images = NuImagesDataset(split=self.split, size="full")
         # if self.split == "val":
@@ -57,20 +56,6 @@
 
         # self.all_sets = [self.bdd, self.nu_images, self.waymo]
         self.all_sets = [self.nu_images]
-=======
-        self.bdd = Bdd100kDataset(split=self.split)
-        # self.nu_images = NuImagesDataset(split=self.split, size="full")
-        if self.split == "val":
-            self.waymo = WaymoDataset(split="validation")
-        else:
-            self.waymo = WaymoDataset(split=self.split + "ing")
-
-        self.all_sets = [
-            self.bdd, 
-            # self.nu_images, 
-            self.waymo
-        ]
->>>>>>> 8fed86b1
 
         db_total = sum(len(self.dataset[str(q)]) for q in self.questions)
         expected_total = sum(len(d) for d in self.all_sets)

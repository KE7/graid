import io
import json
import os
import cv2
from typing import Any, Callable, Dict, List, Literal, Optional, Tuple, Union
import numpy as np
import pandas as pd
from PIL import Image
from scenic_reasoning.interfaces.ObjectDetectionI import (
    BBox_Format,
    ObjectDetectionResultI,
)
from scenic_reasoning.interfaces.InstanceSegmentationI import (
    Mask_Format,
    InstanceSegmentationResultI
)
from scenic_reasoning.utilities.common import project_root_dir
from torch import Tensor
from torch.utils.data import Dataset
from torchvision import transforms
from torchvision.io import decode_image
import torch
from scenic_reasoning.utilities.common import convert_to_xyxy


class ImageDataset(Dataset):
    def __init__(
        self,
        annotations_file: Optional[str] = None,
        mask_dir: Optional[str] = None,
        img_dir: str = "",
        transform: Union[Callable, None] = None,
        target_transform: Union[Callable, None] = None,
        merge_transform: Union[Callable, None] = None,
        use_extended_annotations: bool = False,
        img_labels: Optional[List[Dict]] = None,
    ):
        self.img_dir = img_dir
        self.transform = transform
        self.target_transform = target_transform
        self.merge_transform = merge_transform
        self.use_extended_annotations = use_extended_annotations
        self.img_labels = img_labels or []      # either pass it in or default empty
        self.mask_dir = mask_dir
        self.masks = []
        # Load annotations if annotations_file is provided, else keep img_labels empty

        if annotations_file:
            self.img_labels = self.load_annotations(annotations_file)
        if mask_dir:
            self.masks = self.load_masks(mask_dir)
    
    def load_masks(self, mask_dir: str):
        masks = [os.path.join(mask_dir, file) for file in os.listdir(mask_dir)]
        return masks

    def load_annotations(self, annotations_file: str) -> List[Dict]:
        """Load annotations from a JSON file."""
        with open(annotations_file, 'r') as file:
            return json.load(file)
    
    
    def __len__(self) -> int:
        if self.img_labels:
            return len(self.img_labels)
        if self.masks:
            return len(self.masks)

    def __getitem__(self, idx: int) -> Union[Any, Tuple[Tensor, Dict, Dict, str]]:
        if self.img_labels:
                
            img_path = os.path.join(self.img_dir, self.img_labels[idx]["name"])

            image = decode_image(img_path)

            labels = self.img_labels[idx]["labels"]
            attributes = self.img_labels[idx]["attributes"]
            timestamp = self.img_labels[idx]["timestamp"]

            if self.transform:
                image = self.transform(image)
            if self.target_transform:
                labels = self.target_transform(labels)
            if self.merge_transform:
                if self.use_extended_annotations:
                    image, labels, attributes, timestamp = self.merge_transform(
                        image, labels, attributes, timestamp
                    )
                else:
                    image, labels = self.merge_transform(
                        image, labels, attributes, timestamp
                    )

            return {
                "image": image,
                "labels": labels,
                "attributes": attributes,
                "timestamp": timestamp,
            }
        
        if self.masks:
            img_name = os.path.basename(self.masks[idx][:-3] + "jpg")
            img_path = os.path.join(self.img_dir, img_name)
            mask_path = self.masks[idx]

            image = decode_image(img_path)
            mask = cv2.imread(mask_path, cv2.IMREAD_UNCHANGED)
            # mask = Image.open(mask_path).convert("RGBA").load()
            image, labels, attributes = self.merge_transform(image, mask)

            return {
                "image": image,
                "labels": labels,
                "attributes": attributes
            }


class Bdd10kDataset(ImageDataset):
    """
    The structure of how BDD100K labels are stored.
    Mapping = {
        "name": "name",
        "attributes": {
            "weather": "weather",
            "timeofday": "timeofday",
            "scene": "scene"
        },
        "timestamp": "timestamp",
        "labels": [
            {
                "id": "id",
                "attributes": {
                    "occluded": "occluded",
                    "truncated": "truncated",
                    "trafficLightColor": "trafficLightColor"
                },
                "category": "category",
                "box2d": {
                    "x1": "x1",
                    "y1": "y1",
                    "x2": "x2",
                    "y2": "y2"
                }
            }
        ]
    }

    Example:
        "name": "b1c66a42-6f7d68ca.jpg",
        "attributes": {
        "weather": "overcast",
        "timeofday": "daytime",
        "scene": "city street"
        },
        "timestamp": 10000,
        "labels": [
        {
            "id": "0",
            "attributes": {
                "occluded": false,
                "truncated": false,
                "trafficLightColor": "NA"
            },
            "category": "traffic sign",
            "box2d": {
                "x1": 1000.698742,
                "y1": 281.992415,
                "x2": 1040.626872,
                "y2": 326.91156
            }
            ...
        }
    """

    _CATEGORIES_TO_COCO = {
        "pedestrian": 0,  # in COCO there is no pedestrian so map to person
        "person": 0,
        "rider": 0,  # in COCO there is no rider so map to person
        "car": 2,
        "truck": 7,
        "bus": 5,
        "train": 6,
        "motorcycle": 3,
        "bicycle": 1,
        "traffic light": 9,
        "traffic sign": 11,  # in COCO there is no traffic sign. closest is a stop sign
        "sidewalk": 0,  # in COCO there is no sidewalk so map to person
    }

    _CATEGORIES = {
        0: "unlabeled",
        1: "dynamic",
        2: "ego vehicle",
        3: "ground",
        4: "static",
        5: "parking",
        6: "rail track",
        7: "road",
        8: "sidewalk",
        9: "bridge",
        10: "building",
        11: "fence",
        12: "garage",
        13: "guard rail",
        14: "tunnel",
        15: "wall",
        16: "banner",
        17: "billboard",
        18: "lane divider",
        19: "parking sign",
        20: "pole",
        21: "polegroup",
        22: "street light",
        23: "traffic cone",
        24: "traffic device",
        25: "traffic light",
        26: "traffic sign",
        27: "traffic sign frame",
        28: "terrain",
        29: "vegetation",
        30: "sky",
        31: "person",
        32: "rider",
        33: "bicycle",
        34: "bus",
        35: "car",
        36: "caravan",
        37: "motorcycle",
        38: "trailer",
        39: "train",
        40: "truck"
    }


    def category_to_cls(self, category: str) -> int:
        return self._CATEGORIES[category]

    def category_to_coco_cls(self, category: str) -> int:
        return self._CATEGORIES_TO_COCO[category]

    def __init__(
        self,
        split: Literal["train", "val", "test"] = "train",
        use_original_categories: bool = True,
        use_extended_annotations: bool = True,
        **kwargs,
    ):

        root_dir = project_root_dir() / "data" / "bdd100k"
        img_dir = root_dir / "images" / "10k" / split
        mask_dir = root_dir / "labels" / "ins_seg" / "bitmasks" / split
        colormap_dir = root_dir / "labels" / "ins_seg" / "colormaps" / split
        polygon_dir = root_dir / "labels" / "ins_seg" / "polygons" / split
        rle_dir = root_dir / "labels" / "ins_seg" / "rles" / split


        def merge_transform(image, mask, stride=32):   # WARNING ⚠️ torch.Tensor inputs should be BCHW i.e. shape(1, 3, 640, 640) divisible by stride 32
            
            C, H, W = image.shape

            new_H = (H + stride - 1) // stride * stride
            new_W = (W + stride - 1) // stride * stride

            image = image.permute(1, 2, 0).cpu().numpy()

            resized_image = cv2.resize(image, (new_W, new_H), interpolation=cv2.INTER_LINEAR)  #TODO: should I use this package to do resizing?
            resized_image = torch.from_numpy(resized_image).permute(2, 0, 1).float()

            results = []

            B, G, R, A = mask[..., 0], mask[..., 1], mask[..., 2], mask[..., 3]

            class_id_map = R

            truncated = (G & 0b1000) >> 3
            occluded = (G & 0b0100) >> 2
            crowd = (G & 0b0010) >> 1
            ignore = (G & 0b0001)

            attributes = {
                "truncated": truncated,
                "occluded": occluded,
                "crowd": crowd,
                "ignore": ignore
            }

            instance_id_map = (B << 8) + A

            image_hw = (resized_image.shape[0], resized_image.shape[1])
            unique_instance_ids = np.unique(instance_id_map)

            results = []

            for instance_id in unique_instance_ids:
            
                instance_mask = (instance_id_map == instance_id).astype(np.uint8)
                class_mask = class_id_map * instance_mask
                unique_classes, counts = np.unique(class_mask[class_mask > 0], return_counts=True)
                class_id = unique_classes[np.argmax(counts)] if len(unique_classes) > 0 else -1
                class_label = self._CATEGORIES[class_id] if class_id in self._CATEGORIES else "invalid"

                result = InstanceSegmentationResultI(
                    score=1.0, 
                    cls=int(class_id), 
                    label=class_label,
                    instance_id=int(instance_id),
                    image_hw=image_hw,
                    mask=torch.from_numpy(instance_mask).unsqueeze(0),
                )
                results.append(result)
            return (resized_image, results, attributes)


        super().__init__(
            img_dir=str(img_dir),
            mask_dir=str(mask_dir),
            merge_transform=merge_transform,
            # use_extended_annotations=use_extended_annotations,
            **kwargs,
        )



class Bdd100kDataset(ImageDataset):
    """
    The structure of how BDD100K labels are stored.
    Mapping = {
        "name": "name",
        "attributes": {
            "weather": "weather",
            "timeofday": "timeofday",
            "scene": "scene"
        },
        "timestamp": "timestamp",
        "labels": [
            {
                "id": "id",
                "attributes": {
                    "occluded": "occluded",
                    "truncated": "truncated",
                    "trafficLightColor": "trafficLightColor"
                },
                "category": "category",
                "box2d": {
                    "x1": "x1",
                    "y1": "y1",
                    "x2": "x2",
                    "y2": "y2"
                }
            }
        ]
    }

    Example:
        "name": "b1c66a42-6f7d68ca.jpg",
        "attributes": {
        "weather": "overcast",
        "timeofday": "daytime",
        "scene": "city street"
        },
        "timestamp": 10000,
        "labels": [
        {
            "id": "0",
            "attributes": {
                "occluded": false,
                "truncated": false,
                "trafficLightColor": "NA"
            },
            "category": "traffic sign",
            "box2d": {
                "x1": 1000.698742,
                "y1": 281.992415,
                "x2": 1040.626872,
                "y2": 326.91156
            }
            ...
        }
    """

    _CATEGORIES_TO_COCO = {
        "pedestrian": 0,  # in COCO there is no pedestrian so map to person
        "person": 0,
        "rider": 0,  # in COCO there is no rider so map to person
        "car": 2,
        "truck": 7,
        "bus": 5,
        "train": 6,
        "motorcycle": 3,
        "bicycle": 1,
        "traffic light": 9,
        "traffic sign": 11,  # in COCO there is no traffic sign. closest is a stop sign
        "sidewalk": 0,  # in COCO there is no sidewalk so map to person
    }

    _CATEGORIES = {
        "pedestrian": 0,
        "person": 1,
        "rider": 2,
        "car": 3,
        "truck": 4,
        "bus": 5,
        "train": 6,
        "motorcycle": 7,
        "bicycle": 8,
        "traffic light": 9,
        "traffic sign": 10,
        "sidewalk": 11,
    }

    def category_to_cls(self, category: str) -> int:
        return self._CATEGORIES[category]

    def category_to_coco_cls(self, category: str) -> int:
        return self._CATEGORIES_TO_COCO[category]

    def __init__(
        self,
        split: Literal["train", "val", "test"] = "train",
        result_type: Literal["obj", "seg"] = "obj",
        use_original_categories: bool = True,
        use_extended_annotations: bool = True,
        **kwargs,
    ):

        root_dir = project_root_dir() / "data" / "bdd100k"
        img_dir = root_dir / "images" / "100k" / split
        annotations_file = root_dir / "labels" / "det_20" / f"det_{split}.json"
        masks_file = root_dir / "labels" / "ins_seg" / "bitmasks" / split

        # result_type = ObjectDetectionResultI if type == "obj" else InstanceSegmentationResultI

        def merge_transform(
            image: Tensor,
            labels: List[Dict[str, Any]],
            attributes: Dict[str, Any],
            timestamp: str,
        ) -> Union[
            Tuple[Tensor, List[Union[ObjectDetectionResultI, InstanceSegmentationResultI]]],
            Tuple[
                Tensor,
                List[Tuple[Union[ObjectDetectionResultI, InstanceSegmentationResultI], Dict[str, Any], str]],
                Dict[str, Any],
                str,
            ],
        ]:
            results = []

            for label in labels:
                channels, height, width = image.shape
                if use_original_categories:
                    cls = self.category_to_cls(label["category"])
                    res_label = label["category"]
                else:
                    cls = self.category_to_coco_cls(label["category"])
                    # handle the case where exact category is not in COCO aka different names for people
                    res_label = label["category"] if cls != 0 else "person"

                if result_type == "obj":
                    result = ObjectDetectionResultI(
                        score=1.0,
                        cls=cls,
                        label=res_label,
                        bbox=[
                            label["box2d"]["x1"],
                            label["box2d"]["y1"],
                            label["box2d"]["x2"],
                            label["box2d"]["y2"],
                        ],
                        image_hw=(height, width),
                        bbox_format=BBox_Format.XYXY,
                        attributes=label["attributes"],
                    )
                else:
                    result = InstanceSegmentationResultI(
                        score=1.0,
                        cls=cls,
                        label=res_label,
                        instance_id=label["id"],
                        image_hw=(height, width),


                    )


                if use_extended_annotations:
                    results.append(
                        (
                            result,
                            label["attributes"],
                            timestamp,
                        )
                    )
                else:
                    results.append(result)

            if use_extended_annotations:
                return (image, results, attributes, timestamp)
            else:
                return (image, results)

        super().__init__(
            annotations_file=str(annotations_file),
            img_dir=str(img_dir),
            merge_transform=merge_transform,
            use_extended_annotations=use_extended_annotations,
            **kwargs,
        )


class NuImagesDataset(ImageDataset):
    """
    The structure of how NuImages labels are stored
    nuim.table_names:
        'attribute',
        'calibrated_sensor',
        'category',
        'ego_pose',
        'log',
        'object_ann',
        'sample',
        'sample_data',
        'sensor',
        'surface_ann'

    <v1.0-{split}/sample_data.json>, sample data label
    sample_data = {
        "token": "003bf191da774ac3b7c47e44075d9cf9",
        "sample_token": "d626e96768f44c2890c2a5693dd11ec4",
        "ego_pose_token": "2c731fd2f92b4956b15cbeed160417c1",
        "calibrated_sensor_token": "d9480acc4135525dbcffb2a0db6d7c11",
        "filename": "samples/CAM_BACK_LEFT/n013-2018-08-03-14-44-49+0800__CAM_BACK_LEFT__1533278795447155.jpg",
        "fileformat": "jpg",
        "width": 1600,
        "height": 900,
        "timestamp": 1533278795447155,
        "is_key_frame": true,
        "prev": "20974c9684ae4b5d812604e099d433e2",
        "next": "ca3edcbb46d041a4a2662d91ab68b59d"
    }

    <v1.0-{split}/object_ann.json>, sample object
    object_ann =
    {
        "token": "251cb138f0134f038b37e272a3ff88e6",
        "category_token": "85abebdccd4d46c7be428af5a6173947",
        "bbox": [
            101,
            503,
            174,
            594
        ],
        "mask": {
        "size": [
            900,
            1600
        ],
        "counts": "Z15oMjFTbDAyTjFPMk4yTjFPMDAwMDAwMDAwMDAwMDAwMDAwMU8wTTNKNks1SjZLNUo2SzVKNks1SjdKNUo2TTMwMEhlTWdWT1syVmkwaE1qVk9YMlZpMGhNalZPWDJWaTBoTWpWT1gyVmkwaE1qVk9YMlZpMGhNalZPWTJVaTBnTWtWT1gyVmkwaE1qVk9YMlZpMGhNalZPWDJWaTBoTWpWT1gyVmkwaE1qVk9YMlVpMGpNalZPVjJhaTAxM0w1TDVLNUs0TDVLNUs0TDVKNks0TDVLNUs0TDNNME8xMDAwMDAxTzAwMDAwMDBPMk8wMDAwMDAwMDRMbWdUVzE="
        },
        "attribute_tokens": [],
        "sample_data_token": "003bf191da774ac3b7c47e44075d9cf9"
    }

    <v1.0-{split}/attribute.json>, sample attribute
    {
        "token": "271f6773e4d2496cbb9942c204c8a4c1",
        "name": "cycle.with_rider",
        "description": "There is a rider on the bicycle or motorcycle."
    }

    <v1.0-{split}/category.json, sample category
    {
        "token": "63a94dfa99bb47529567cd90d3b58384",
        "name": "animal",
        "description": "All animals, e.g. cats, rats, dogs, deer, birds."
    },
    """

    _CATEGORIES = {
        "animal": 0,
        "flat.driveable_surface": 1,
        "human.pedestrian.adult": 2,
        "human.pedestrian.child": 3,
        "human.pedestrian.construction_worker": 4,
        "human.pedestrian.personal_mobility": 5,
        "human.pedestrian.police_officer": 6,
        "human.pedestrian.stroller": 7,
        "human.pedestrian.wheelchair": 8,
        "movable_object.barrier": 9,
        "movable_object.debris": 10,
        "movable_object.pushable_pullable": 11,
        "movable_object.trafficcone": 12,
        "static_object.bicycle_rack": 13,
        "vehicle.bicycle": 14,
        "vehicle.bus.bendy": 15,
        "vehicle.bus.rigid": 16,
        "vehicle.car": 17,
        "vehicle.construction": 18,
        "vehicle.ego": 19,
        "vehicle.emergency.ambulance": 20,
        "vehicle.emergency.police": 21,
        "vehicle.motorcycle": 22,
        "vehicle.trailer": 23,
        "vehicle.truck": 24,
    }

    def category_to_cls(self, category: str) -> int:
        return self._CATEGORIES[category]

    def filter_by_token(
        self, data: List[Dict[str, Any]], field: str, match_value: str
    ) -> List[Dict[str, Any]]:
        filtered_list = []
        for item in data:
            if item.get(field) == match_value:
                filtered_list.append(item)
        return filtered_list

<<<<<<< HEAD
    def __init__(
        self, split: Union[Literal["train", "val", "test"]] = "train", size: Union[Literal["all", "mini"]] = "all", **kwargs
    ):
        root_dir = project_root_dir() / "data" / "nuimages" / size
        img_dir = root_dir / "nuimages-v1.0-all-samples"
        obj_annotations_file = (
            root_dir
            / "nuimages-v1.0-all-metadata"
            / f"v1.0-{split}"
            / "object_ann.json"
        )
        categories_file = (
            root_dir / "nuimages-v1.0-all-metadata" / f"v1.0-{split}" / "category.json"
        )
        sample_data_labels_file = (
            root_dir
            / "nuimages-v1.0-all-metadata"
            / f"v1.0-{split}"
            / "sample_data.json"
        )
        attributes_file = (
            root_dir / "nuimages-v1.0-all-metadata" / f"v1.0-{split}" / "attribute.json"
        )
=======
    def __init__(self, split: Union[Literal["train", "val", "test"]] = "train", size: Union[Literal["mini", "full"]] = "mini", **kwargs):
        from nuimages import NuImages

        root_dir = project_root_dir() / "data" / "nuimages" / size
        img_dir = root_dir
        obj_annotations_file = (root_dir / f"v1.0-{size}" / "object_ann.json")
        categories_file = (root_dir / f"v1.0-{size}" / "category.json")
        sample_data_labels_file = (root_dir / f"v1.0-{size}" / "sample_data.json")
        attributes_file = (root_dir / f"v1.0-{size}" / "attribute.json")
>>>>>>> 62c91dd4

        self.sample_data_labels = json.load(open(sample_data_labels_file))
        self.attribute_labels = json.load(open(attributes_file))
        self.category_labels = json.load(open(categories_file))
        self.obj_annotations = json.load(open(obj_annotations_file))

        self.nuim = NuImages(dataroot=img_dir, version=f'v1.0-{size}', verbose=True, lazy=True)

        img_labels = []
        for i in range(len(self.nuim.sample)):
            # see: https://www.nuscenes.org/tutorials/nuimages_tutorial.html
            sample = self.nuim.sample[i]
            sample_token = sample['token']
            key_camera_token = sample['key_camera_token']
            object_tokens, surface_tokens = self.nuim.list_anns(sample_token)

            object_data = []
            for object_token in object_tokens:
                obj = self.nuim.get("object_ann", object_token)
                category_token = obj['category_token']
                attribute_tokens = obj['attribute_tokens']
                attributes = []
                for attribute_token in attribute_tokens:
                    attribute = self.nuim.get("attribute", attribute_token)
                    attributes.append(attribute)

                category = self.nuim.get('category', category_token)['name']
                obj['category'] = category
                obj['attributes'] = attributes
                object_data.append(obj)

            sample_data = self.nuim.get("sample_data", key_camera_token)
            img_filename = sample_data['filename']
            timestamp = sample_data['timestamp']
            img_labels.append({
                'filename': img_filename,
                "labels": object_data,
                'timestamp': timestamp
                })
            
            # TODO: add error catching logic in case of empty token or token mismatch.
            

        def merge_transform(
            image: Tensor,
            labels: List[Dict[str, Any]],
            timestamp: str,
            stride=32
        ) -> Tuple[
            Tensor,
            List[Tuple[ObjectDetectionResultI, Dict[str, Any], str]],
            List[Dict[str, Any]],
            str,
        ]:
            
            C, H, W = image.shape
            new_H = (H + stride - 1) // stride * stride
            new_W = (W + stride - 1) // stride * stride
            image = image.permute(1, 2, 0).cpu().numpy()
            resized_image = cv2.resize(image, (new_W, new_H), interpolation=cv2.INTER_LINEAR)  #TODO: should I use this package to do resizing?
            resized_image = torch.from_numpy(resized_image).permute(2, 0, 1).float()

            results = []
            attributes = []

            for obj_label in labels:
                _, height, width = image.shape
                obj_category = obj_label['category']
                obj_attributes = obj_label['attributes']
                results.append(
                    ObjectDetectionResultI(
                        score=1.0,
                        cls=self.category_to_cls(obj_category),
                        label=obj_category,
                        bbox=obj_label["bbox"],
                        image_hw=(height, width),
                        bbox_format=BBox_Format.XYXY,
                        attributes=obj_attributes,
                    )
                )
                attributes.append(obj_attributes)

            return (resized_image, results, attributes, timestamp)

        super().__init__(
<<<<<<< HEAD
            annotations_file=sample_data_labels_file, img_dir=img_dir, merge_transform=merge_transform, **kwargs
=======
            img_labels=img_labels, img_dir=img_dir, merge_transform=merge_transform, **kwargs
>>>>>>> 62c91dd4
        )

    def __getitem__(self, idx: int) -> Union[Any, Tuple[Tensor, Dict, Dict, str]]:
        img_filename = self.img_labels[idx]["filename"]
        labels = self.img_labels[idx]["labels"]
        timestamp = self.img_labels[idx]["timestamp"]
        img_path = os.path.join(self.img_dir, img_filename)
        image = decode_image(img_path)

<<<<<<< HEAD
        obj_labels = self.filter_by_token(
            self.obj_annotations, "sample_data_token", img_token
        )

        obj_attribute_tokens = []
        for obj_label in obj_labels:
            obj_attribute_tokens.append(obj_label["attribute_tokens"])


=======
>>>>>>> 62c91dd4
        if self.transform:
            image = self.transform(image)
        if self.target_transform:
            labels = self.target_transform(labels)
        if self.merge_transform:
            image, labels, attributes, timestamp = self.merge_transform(
                image, labels, timestamp
            )

        return {
            "image": image,
            "labels": labels,
            "attributes": attributes,
            "timestamp": timestamp,
        }
    
<<<<<<< HEAD
class NuImagesDataset_seg(ImageDataset):
    """
    The structure of how NuImages labels are stored
    nuim.table_names:
        'attribute',
        'calibrated_sensor',
        'category',
        'ego_pose',
        'log',
        'object_ann',
        'sample',
        'sample_data',
        'sensor',
        'surface_ann'

    <v1.0-{split}/sample_data.json>, sample data label
    sample_data = {
        "token": "003bf191da774ac3b7c47e44075d9cf9",
        "sample_token": "d626e96768f44c2890c2a5693dd11ec4",
        "ego_pose_token": "2c731fd2f92b4956b15cbeed160417c1",
        "calibrated_sensor_token": "d9480acc4135525dbcffb2a0db6d7c11",
        "filename": "samples/CAM_BACK_LEFT/n013-2018-08-03-14-44-49+0800__CAM_BACK_LEFT__1533278795447155.jpg",
        "fileformat": "jpg",
        "width": 1600,
        "height": 900,
        "timestamp": 1533278795447155,
        "is_key_frame": true,
        "prev": "20974c9684ae4b5d812604e099d433e2",
        "next": "ca3edcbb46d041a4a2662d91ab68b59d"
    }

    <v1.0-{split}/object_ann.json>, sample object
    object_ann =
    {
        "token": "251cb138f0134f038b37e272a3ff88e6",
        "category_token": "85abebdccd4d46c7be428af5a6173947",
        "bbox": [
            101,
            503,
            174,
            594
        ],
        "mask": {
        "size": [
            900,
            1600
        ],
        "counts": "Z15oMjFTbDAyTjFPMk4yTjFPMDAwMDAwMDAwMDAwMDAwMDAwMU8wTTNKNks1SjZLNUo2SzVKNks1SjdKNUo2TTMwMEhlTWdWT1syVmkwaE1qVk9YMlZpMGhNalZPWDJWaTBoTWpWT1gyVmkwaE1qVk9YMlZpMGhNalZPWTJVaTBnTWtWT1gyVmkwaE1qVk9YMlZpMGhNalZPWDJWaTBoTWpWT1gyVmkwaE1qVk9YMlVpMGpNalZPVjJhaTAxM0w1TDVLNUs0TDVLNUs0TDVKNks0TDVLNUs0TDNNME8xMDAwMDAxTzAwMDAwMDBPMk8wMDAwMDAwMDRMbWdUVzE="
        },
        "attribute_tokens": [],
        "sample_data_token": "003bf191da774ac3b7c47e44075d9cf9"
    }

    <v1.0-{split}/attribute.json>, sample attribute
    {
        "token": "271f6773e4d2496cbb9942c204c8a4c1",
        "name": "cycle.with_rider",
        "description": "There is a rider on the bicycle or motorcycle."
    }

    <v1.0-{split}/category.json, sample category
    {
        "token": "63a94dfa99bb47529567cd90d3b58384",
        "name": "animal",
        "description": "All animals, e.g. cats, rats, dogs, deer, birds."
    },
    """

    _CATEGORIES = {
        "animal": 0,
        "flat.driveable_surface": 1,
        "human.pedestrian.adult": 2,
        "human.pedestrian.child": 3,
        "human.pedestrian.construction_worker": 4,
        "human.pedestrian.personal_mobility": 5,
        "human.pedestrian.police_officer": 6,
        "human.pedestrian.stroller": 7,
        "human.pedestrian.wheelchair": 8,
        "movable_object.barrier": 9,
        "movable_object.debris": 10,
        "movable_object.pushable_pullable": 11,
        "movable_object.trafficcone": 12,
        "static_object.bicycle_rack": 13,
        "vehicle.bicycle": 14,
        "vehicle.bus.bendy": 15,
        "vehicle.bus.rigid": 16,
        "vehicle.car": 17,
        "vehicle.construction": 18,
        "vehicle.ego": 19,
        "vehicle.emergency.ambulance": 20,
        "vehicle.emergency.police": 21,
        "vehicle.motorcycle": 22,
        "vehicle.trailer": 23,
        "vehicle.truck": 24,
    }

    def category_to_cls(self, category: str) -> int:
        return self._CATEGORIES[category]

    def filter_by_token(
        self, data: List[Dict[str, Any]], field: str, match_value: str
    ) -> List[Dict[str, Any]]:
        filtered_list = []
        for item in data:
            if item.get(field) == match_value:
                filtered_list.append(item)
        return filtered_list

    def __init__(
        self, split: Union[Literal["train", "val", "test"]] = "train", **kwargs
    ):
        
        from nuimages import NuImages
        import base64
        from pycocotools import mask as cocomask

        root_dir = project_root_dir() / "data" / "nuimages" / "mini"
        img_dir = root_dir
        mask_annotations_file = (root_dir / "v1.0-mini" / "object_ann.json")
        categories_file = (root_dir / "v1.0-mini" / "category.json")
        sample_data_labels_file = (root_dir / "v1.0-mini" / "sample_data.json")
        attributes_file = (root_dir / "v1.0-mini" / "attribute.json")

        self.nuim = NuImages(dataroot=img_dir, version='v1.0-mini', verbose=True, lazy=True)

        self.sample_data_labels = json.load(open(sample_data_labels_file))
        self.attribute_labels = json.load(open(attributes_file))
        self.category_labels = json.load(open(categories_file))
        self.mask_annotations = json.load(open(mask_annotations_file))

        def merge_transform(
            image: Tensor,
            labels: List[Dict[str, Any]],
            timestamp: str,
            stride=32,
        ) -> Tuple[
            Tensor,
            List[Tuple[InstanceSegmentationResultI, Dict[str, Any], str]],
            Dict[str, Any],
            str,
        ]:
            C, H, W = image.shape
            new_H = (H + stride - 1) // stride * stride
            new_W = (W + stride - 1) // stride * stride
            image = image.permute(1, 2, 0).cpu().numpy()
            resized_image = cv2.resize(image, (new_W, new_H), interpolation=cv2.INTER_LINEAR)  #TODO: should I use this package to do resizing?
            resized_image = torch.from_numpy(resized_image).permute(2, 0, 1).float()

            results = []
            

            for instance_id, label in enumerate(labels):
                _, height, width = image.shape
                new_mask = label['mask'].copy()
                new_mask['counts'] = base64.b64decode(new_mask['counts'])
                mask = cocomask.decode(new_mask)
                category_list = self.filter_by_token(
                    self.category_labels, "token", label["category_token"]
                )
                object_category_name = ""
                if len(category_list) == 0:
                    object_category_name = "Unknown"
                else:
                    object_category_name = category_list[0][
                        "name"
                    ]  # Take the first object category
                
                attribute_tokens = label["attribute_tokens"]

                obj_attributes = {}
                if len(attribute_tokens) > 0:
                    obj_attributes = self.nuim.get("attribute", attribute_tokens[0]) # Take the first attribute token

                results.append(
                    (
                        InstanceSegmentationResultI(
                            score=1.0,
                            cls=self.category_to_cls(object_category_name),
                            label=object_category_name,
                            instance_id=instance_id,
                            image_hw=(height, width),
                            mask=torch.from_numpy(mask).unsqueeze(0),
                            mask_format=Mask_Format.BITMASK
                        ),
                        obj_attributes,
                        timestamp,
                    )
                )

            return (resized_image, [r[0] for r in results], [r[1] for r in results], [r[2] for r in results])

        super().__init__(
            annotations_file=sample_data_labels_file, img_dir=img_dir, merge_transform=merge_transform, **kwargs
        )

    def __getitem__(self, idx: int) -> Union[Any, Tuple[Tensor, Dict, Dict, str]]:
        print(f"__getitem__ entered, {len(self.img_labels)}")
        img_filename = self.img_labels[idx]["filename"]
        img_token = self.img_labels[idx]["token"]
        timestamp = self.img_labels[idx]["timestamp"]
        img_path = os.path.join(self.img_dir, img_filename)
        image = decode_image(img_path)

        obj_labels = self.filter_by_token(
            self.mask_annotations, "sample_data_token", img_token
        )

        if self.transform:
            image = self.transform(image)
        if self.target_transform:
            labels = self.target_transform(labels)
        if self.merge_transform:
            image, labels, attributes, timestamp = self.merge_transform(
                image, obj_labels, timestamp
            )

        return {
            "image": image,
            "labels": labels,
            "attributes": attributes,
            "timestamp": timestamp,
        }
    
=======
>>>>>>> 62c91dd4

class WaymoDataset(ImageDataset):
    """
-    camera_image/{segment_context_name}.parquet
-    15 columns
-    Index(['key.segment_context_name', 'key.frame_timestamp_micros',
-       'key.camera_name', '[CameraImageComponent].image',
-       '[CameraImageComponent].pose.transform',
-       '[CameraImageComponent].velocity.linear_velocity.x',
-       '[CameraImageComponent].velocity.linear_velocity.y',
-       '[CameraImageComponent].velocity.linear_velocity.z',
-       '[CameraImageComponent].velocity.angular_velocity.x',
-       '[CameraImageComponent].velocity.angular_velocity.y',
-       '[CameraImageComponent].velocity.angular_velocity.z',
-       '[CameraImageComponent].pose_timestamp',
-       '[CameraImageComponent].rolling_shutter_params.shutter',
-       '[CameraImageComponent].rolling_shutter_params.camera_trigger_time',
-       '[CameraImageComponent].rolling_shutter_params.camera_readout_done_time'],
-      dtype='object')
-    (variable_size_rows, 15)
-
-    camera_box/{segment_context_name}.parquet
-    11 columns
-    Index(['key.segment_context_name', 'key.frame_timestamp_micros',
-       'key.camera_name', 'key.camera_object_id',
-       '[CameraBoxComponent].box.center.x',
-       '[CameraBoxComponent].box.center.y', '[CameraBoxComponent].box.size.x',
-       '[CameraBoxComponent].box.size.y', '[CameraBoxComponent].type',
-       '[CameraBoxComponent].difficulty_level.detection',
-       '[CameraBoxComponent].difficulty_level.tracking'],
-      dtype='object')
-    (variable_size_rows, 11)
-
-    """

    _CATEGORIES = {
        "TYPE_UNKNOWN": 0,
        "TYPE_VEHICLE": 1,
        "TYPE_PEDESTRIAN": 2,
        "TYPE_SIGN": 3,
        "TYPE_CYCLIST": 4,
    }

    _CLS_TO_CATEGORIES = {
        "0": "TYPE_UNKNOWN",
        "1": "TYPE VEHICLE",
        "2": "TYPE_PEDESTRIAN",
        "3": "TYPE_SIGN",
        "4": "TYPE_CYCLIST",
    }

    def category_to_cls(self, category: str) -> int:
        return self._CATEGORIES[category]

    def cls_to_category(self, cls: int) -> str:
        return self._CLS_TO_CATEGORIES[str(cls)]
    
    def __init__(self, split: Union[Literal["training", "validation", "testing"]] = "training", **kwargs):
        root_dir = project_root_dir() / "data" / "waymo"
        self.camera_img_dir = root_dir / f"{split}" / "camera_image"
        self.camera_box_dir = root_dir / f"{split}" / "camera_box"

        # Check if directories exist
        if not os.path.exists(self.camera_img_dir) or not os.path.exists(self.camera_box_dir):
            raise FileNotFoundError(f"Directories not found: {self.camera_img_dir}, {self.camera_box_dir}")

        # Initialize img_labels
        self.img_labels = []

        # Get the camera image files in the directory
        camera_image_files = [
            f for f in os.listdir(self.camera_img_dir) if f.endswith(".parquet")
        ]

        camera_image_files = camera_image_files[:10]    # TODO: doing this because using the entire validation gives us memory issue. Need to change later.

        # Check if image files are found
        if not camera_image_files:
            raise FileNotFoundError(f"No parquet image files found in {self.camera_img_dir}")
        
        merged_dfs = []
        for image_file in camera_image_files:
            box_file = image_file.replace("camera_image", "camera_box")
            image_path = self.camera_img_dir / image_file
            box_path = self.camera_box_dir / box_file

            # Check if the box file exists
            if not os.path.exists(box_path):
                print(f"Box file not found for {image_file}: {box_path}")
                continue

            # Load the dataframes
            image_df = pd.read_parquet(image_path)
            box_df = pd.read_parquet(box_path)

            unique_images_df = box_df.groupby(['key.segment_context_name', 'key.frame_timestamp_micros', 'key.camera_name'])
            # Merge image and box data
            merged_df = pd.merge(
                image_df,
                box_df,
                on=["key.segment_context_name", "key.frame_timestamp_micros", "key.camera_name"],
                how="inner",
            )

            if merged_df.empty:
                print(f"No matches found for {image_file} and {box_file}.")
            else:
                print(f"Merged DataFrame for {image_file}: {merged_df.shape}\n")
                merged_dfs.append(merged_df)

        # Group dataframes by unique identifiers and process them
        for merged_df in merged_dfs:
            grouped_df = merged_df.groupby(['key.segment_context_name', 'key.frame_timestamp_micros', 'key.camera_name'])

            for group_name, group_data in grouped_df:
                # Each group has one unique image frame, in which all the detected objects belong to
                image_data = group_data.iloc[0]
                img_bytes = image_data["[CameraImageComponent].image"]
                frame_timestamp_micros = image_data["key.frame_timestamp_micros"]

                labels = []
                for _, row in group_data.iterrows():
                    labels.append({
                        "type": row["[CameraBoxComponent].type"],
                        "bbox": convert_to_xyxy(
                            row["[CameraBoxComponent].box.center.x"],
                            row["[CameraBoxComponent].box.center.y"],
                            row["[CameraBoxComponent].box.size.x"],
                            row["[CameraBoxComponent].box.size.y"],
                        ),
                    })

                self.img_labels.append({
                    "name": group_name,
                    "image": img_bytes,
                    "labels": labels,
                    "attributes": {},  # empty for now, can adjust later to add more Waymo related attributes info
                    "timestamp": str(frame_timestamp_micros)
                })

        if not self.img_labels:
            raise ValueError(f"No valid data found in {self.camera_img_dir} and {self.camera_box_dir}")
        
        def merge_transform(image, labels, attributes, timestamp):
            results = []

            for label in labels:
                    
                cls = label['type']
                bbox = label['bbox']

                result = ObjectDetectionResultI(
                    score=1.0,
                    cls=cls,
                    label=self.cls_to_category(cls),
                    bbox=list(bbox),
                    image_hw=image.shape,
                    attributes=attributes
                )
                results.append(result)

            return (image, results, attributes, timestamp)
        
        # Call the parent class constructor (no annotations_file argument)
        super().__init__(annotations_file=None, img_dir=str(self.camera_img_dir), img_labels=self.img_labels, merge_transform=merge_transform,  **kwargs)

    def __len__(self) -> int:
        return len(self.img_labels)

    def __getitem__(self, idx: int) -> Dict:
        """Retrieve an image and its annotations."""
        if idx >= len(self.img_labels):
            raise IndexError(f"Index {idx} out of range for dataset with {len(self.img_labels)} samples.")

        img_data = self.img_labels[idx]
        img_bytes = img_data["image"]
        labels = img_data["labels"]
        timestamp = img_data["timestamp"]
        attributes = img_data["attributes"]

        # Decode the image
        image = transforms.ToTensor()(Image.open(io.BytesIO(img_bytes)))

        # Apply transformations if any
        if self.transform:
            image = self.transform(image)
        if self.target_transform:
            labels = self.target_transform(labels)
        if self.merge_transform:
                image, labels, attributes, timestamp = self.merge_transform(
                    image, labels, attributes, timestamp
                )

        return {
            "image": image,
            "labels": labels,
            "attributes": attributes,
            "timestamp": timestamp,
        }

class WaymoDataset_seg(ImageDataset):
    """
-    camera_image/{segment_context_name}.parquet
-    15 columns
-    Index(['key.segment_context_name', 'key.frame_timestamp_micros',
-       'key.camera_name', '[CameraImageComponent].image',
-       '[CameraImageComponent].pose.transform',
-       '[CameraImageComponent].velocity.linear_velocity.x',
-       '[CameraImageComponent].velocity.linear_velocity.y',
-       '[CameraImageComponent].velocity.linear_velocity.z',
-       '[CameraImageComponent].velocity.angular_velocity.x',
-       '[CameraImageComponent].velocity.angular_velocity.y',
-       '[CameraImageComponent].velocity.angular_velocity.z',
-       '[CameraImageComponent].pose_timestamp',
-       '[CameraImageComponent].rolling_shutter_params.shutter',
-       '[CameraImageComponent].rolling_shutter_params.camera_trigger_time',
-       '[CameraImageComponent].rolling_shutter_params.camera_readout_done_time'],
-      dtype='object')
-    (variable_size_rows, 15)
-
-    camera_box/{segment_context_name}.parquet
-    11 columns
-    Index(['key.segment_context_name', 'key.frame_timestamp_micros',
-       'key.camera_name', 'key.camera_object_id',
-       '[CameraBoxComponent].box.center.x',
-       '[CameraBoxComponent].box.center.y', '[CameraBoxComponent].box.size.x',
-       '[CameraBoxComponent].box.size.y', '[CameraBoxComponent].type',
-       '[CameraBoxComponent].difficulty_level.detection',
-       '[CameraBoxComponent].difficulty_level.tracking'],
-      dtype='object')
-    (variable_size_rows, 11)
-
-    """

    _CATEGORIES = {
        "TYPE_UNDEFINED": 0,
        "TYPE_EGO_VEHICLE": 1,
        "TYPE_CAR": 2,
        "TYPE_TRUCK": 3,
        "TYPE_BUS": 4,
        "TYPE_OTHER_LARGE_VEHICLE": 5,
        "TYPE_BICYCLE": 6,
        "TYPE_MOTORCYCLE": 7,
        "TYPE_TRAILER": 8,
        "TYPE_PEDESTRIAN": 9,
        "TYPE_CYCLIST": 10,
        "TYPE_MOTORCYCLIST": 11,
        "TYPE_BIRD": 12,
        "TYPE_GROUND_ANIMAL": 13,
        "TYPE_CONSTRUCTION_CONE_POLE": 14,
        "TYPE_POLE": 15,
        "TYPE_PEDESTRIAN_OBJECT": 16,
        "TYPE_SIGN": 17,
        "TYPE_TRAFFIC_LIGHT": 18,
        "TYPE_BUILDING": 19,
        "TYPE_ROAD": 20,
        "TYPE_LANE_MARKER": 21,
        "TYPE_ROAD_MARKER": 22,
        "TYPE_SIDEWALK": 23,
        "TYPE_VEGETATION": 24,
        "TYPE_SKY": 25,
        "TYPE_GROUND": 26,
        "TYPE_DYNAMIC": 27,
        "TYPE_STATIC": 28
    }


    _CLS_TO_CATEGORIES = {str(v): k for k, v in _CATEGORIES.items()}


    # See: https://github.com/waymo-research/waymo-open-dataset/blob/master/src/waymo_open_dataset/protos/camera_segmentation.proto

    def category_to_cls(self, category: str) -> int:
        return self._CATEGORIES[category]

    def cls_to_category(self, cls: int) -> str:
        return self._CLS_TO_CATEGORIES[str(cls)]

    def get_semantic_class(self, instance_map, semantic_map, instance_id):
        mask = (instance_map == instance_id)
        semantic_classes = semantic_map[mask]
        unique_semantic_classes = np.unique(semantic_classes)
        return unique_semantic_classes.tolist()
    
    
    def __init__(self, split: Union[Literal["training", "validation", "testing"]] = "training", **kwargs):
        root_dir = project_root_dir() / "data" / "waymo"
        self.camera_img_dir = root_dir / f"{split}" / "camera_image"
        self.camera_box_dir = root_dir / f"{split}" / "camera_box"

        # Check if directories exist
        if not os.path.exists(self.camera_img_dir) or not os.path.exists(self.camera_box_dir):
            raise FileNotFoundError(f"Directories not found: {self.camera_img_dir}, {self.camera_box_dir}")

        # Initialize img_labels
        self.img_labels = []

        # Get the camera image files in the directory
        camera_image_files = [
            str(self.camera_img_dir / f) for f in os.listdir(self.camera_img_dir) if f.endswith(".parquet")
        ]

        # Check if image files are found
        if not camera_image_files:
            raise FileNotFoundError(f"No parquet image files found in {self.camera_img_dir}")
        
        merged_dfs = []
        num_empty = 0
        for image_file in camera_image_files:
            seg_file = image_file.replace("camera_image", "camera_segmentation")
            image_path = self.camera_img_dir / image_file
            seg_path = self.camera_box_dir / seg_file

            seg_df = pd.read_parquet(seg_path)
            if seg_df.empty:
                num_empty += 1
                continue

            image_df = pd.read_parquet(image_path)

            merged_df = pd.merge(
                image_df,
                seg_df,
                on=["key.segment_context_name", "key.frame_timestamp_micros", "key.camera_name"],
                how="inner",
            )

            if merged_df.empty:
                print(f"No matches found for {image_file} and {seg_file}.")
            else:
                print(f"Merged DataFrame for {image_file}: {merged_df.shape}\n")
                merged_dfs.append(merged_df)
        
        print(f"{num_empty}/{len(camera_image_files)} are empty")
        
        # Group dataframes by unique identifiers and process them
        for merged_df in merged_dfs:
            grouped_df = merged_df.groupby(['key.segment_context_name', 'key.frame_timestamp_micros', 'key.camera_name'])

            for group_name, group_data in grouped_df:
                image_data = group_data.iloc[0]
                img_bytes = image_data["[CameraImageComponent].image"]
                frame_timestamp_micros = image_data["key.frame_timestamp_micros"]

                labels = []
                for _, row in group_data.iterrows():

                    labels.append({
                        "masks": row['[CameraSegmentationLabelComponent].panoptic_label'],
                        "global_id": row['[CameraSegmentationLabelComponent].instance_id_to_global_id_mapping.global_instance_ids'],
                        "instance_id": row['[CameraSegmentationLabelComponent].instance_id_to_global_id_mapping.local_instance_ids'],
                        "divisor": row['[CameraSegmentationLabelComponent].panoptic_label_divisor']
                    })

                self.img_labels.append({
                    "name": group_name,
                    "image": img_bytes,
                    "labels": labels,
                    "attributes": {},  # empty for now, can adjust later to add more Waymo related attributes info
                    "timestamp": str(frame_timestamp_micros)
                })

        if not self.img_labels:
            raise ValueError(f"No valid data found in {self.camera_img_dir} and {self.camera_box_dir}")
        
        print("Size of img_labels:", len(self.img_labels))
        print(type(self.img_labels))

        def merge_transform(image, labels, attributes, timestamp):
            masks_bytes = labels[0]['masks']
            divisor = labels[0]['divisor']
            instance_id = labels[0]['instance_id']
            masks = transforms.ToTensor()(Image.open(io.BytesIO(masks_bytes)))            
            instance_masks = masks % divisor
            semantic_masks = masks // divisor

            results = []
            for i in instance_id:
                semantic_id = self.get_semantic_class(instance_masks, semantic_masks, i)
                class_id = semantic_id[0]    # see: https://github.com/waymo-research/waymo-open-dataset/issues/570 and page 6 of the original waymo paper: https://www.ecva.net/papers/eccv_2022/papers_ECCV/papers/136890052.pdf
                instance_mask = instance_masks == i
                print(class_id)

                result = InstanceSegmentationResultI(
                    score=1.0, 
                    cls=int(class_id), 
                    label=self.cls_to_category(class_id),
                    instance_id=i,
                    image_hw=image.shape,
                    mask=instance_mask,
                )
                results.append(result)

            return image, results, attributes, timestamp
        # Call the parent class constructor (no annotations_file argument)
        super().__init__(annotations_file=None, img_dir=str(self.camera_img_dir), img_labels=self.img_labels, merge_transform=merge_transform, **kwargs)

    def __len__(self) -> int:
        return len(self.img_labels)

    def __getitem__(self, idx: int) -> Dict:
        """Retrieve an image and its annotations."""
        if idx >= len(self.img_labels):
            raise IndexError(f"Index {idx} out of range for dataset with {len(self.img_labels)} samples.")

        img_data = self.img_labels[idx]
        img_bytes = img_data["image"]
        labels = img_data["labels"]
        timestamp = img_data["timestamp"]
        attributes = img_data["attributes"]

        # Decode the image
        image = transforms.ToTensor()(Image.open(io.BytesIO(img_bytes)))

        # Apply transformations if any
        if self.transform:
            image = self.transform(image)
        if self.target_transform:
            labels = self.target_transform(labels)
        if self.merge_transform:
            image, labels, attributes, timestamp = self.merge_transform(
                image, labels, attributes, timestamp
            )

        return {
            "image": image,
            "labels": labels,
            "attributes": attributes,
            "timestamp": timestamp,
        }
<<<<<<< HEAD
    
=======

>>>>>>> 62c91dd4
<|MERGE_RESOLUTION|>--- conflicted
+++ resolved
@@ -616,31 +616,6 @@
                 filtered_list.append(item)
         return filtered_list
 
-<<<<<<< HEAD
-    def __init__(
-        self, split: Union[Literal["train", "val", "test"]] = "train", size: Union[Literal["all", "mini"]] = "all", **kwargs
-    ):
-        root_dir = project_root_dir() / "data" / "nuimages" / size
-        img_dir = root_dir / "nuimages-v1.0-all-samples"
-        obj_annotations_file = (
-            root_dir
-            / "nuimages-v1.0-all-metadata"
-            / f"v1.0-{split}"
-            / "object_ann.json"
-        )
-        categories_file = (
-            root_dir / "nuimages-v1.0-all-metadata" / f"v1.0-{split}" / "category.json"
-        )
-        sample_data_labels_file = (
-            root_dir
-            / "nuimages-v1.0-all-metadata"
-            / f"v1.0-{split}"
-            / "sample_data.json"
-        )
-        attributes_file = (
-            root_dir / "nuimages-v1.0-all-metadata" / f"v1.0-{split}" / "attribute.json"
-        )
-=======
     def __init__(self, split: Union[Literal["train", "val", "test"]] = "train", size: Union[Literal["mini", "full"]] = "mini", **kwargs):
         from nuimages import NuImages
 
@@ -650,7 +625,6 @@
         categories_file = (root_dir / f"v1.0-{size}" / "category.json")
         sample_data_labels_file = (root_dir / f"v1.0-{size}" / "sample_data.json")
         attributes_file = (root_dir / f"v1.0-{size}" / "attribute.json")
->>>>>>> 62c91dd4
 
         self.sample_data_labels = json.load(open(sample_data_labels_file))
         self.attribute_labels = json.load(open(attributes_file))
@@ -736,11 +710,7 @@
             return (resized_image, results, attributes, timestamp)
 
         super().__init__(
-<<<<<<< HEAD
-            annotations_file=sample_data_labels_file, img_dir=img_dir, merge_transform=merge_transform, **kwargs
-=======
             img_labels=img_labels, img_dir=img_dir, merge_transform=merge_transform, **kwargs
->>>>>>> 62c91dd4
         )
 
     def __getitem__(self, idx: int) -> Union[Any, Tuple[Tensor, Dict, Dict, str]]:
@@ -750,18 +720,6 @@
         img_path = os.path.join(self.img_dir, img_filename)
         image = decode_image(img_path)
 
-<<<<<<< HEAD
-        obj_labels = self.filter_by_token(
-            self.obj_annotations, "sample_data_token", img_token
-        )
-
-        obj_attribute_tokens = []
-        for obj_label in obj_labels:
-            obj_attribute_tokens.append(obj_label["attribute_tokens"])
-
-
-=======
->>>>>>> 62c91dd4
         if self.transform:
             image = self.transform(image)
         if self.target_transform:
@@ -778,7 +736,6 @@
             "timestamp": timestamp,
         }
     
-<<<<<<< HEAD
 class NuImagesDataset_seg(ImageDataset):
     """
     The structure of how NuImages labels are stored
@@ -1002,8 +959,6 @@
             "timestamp": timestamp,
         }
     
-=======
->>>>>>> 62c91dd4
 
 class WaymoDataset(ImageDataset):
     """
@@ -1434,8 +1389,4 @@
             "attributes": attributes,
             "timestamp": timestamp,
         }
-<<<<<<< HEAD
-    
-=======
-
->>>>>>> 62c91dd4
+

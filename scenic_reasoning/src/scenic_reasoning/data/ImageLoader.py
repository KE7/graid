import base64
import io
import json
import logging
import os
from typing import Any, Callable, Dict, List, Literal, Optional, Tuple, Union
import numpy as np
import pandas as pd
import torch
from PIL import Image
from pycocotools import mask as cocomask
from scenic_reasoning.interfaces.InstanceSegmentationI import (
    InstanceSegmentationResultI,
    Mask_Format,
)
from scenic_reasoning.interfaces.ObjectDetectionI import (
    BBox_Format,
    ObjectDetectionResultI,
)
<<<<<<< HEAD
from scenic_reasoning.utilities.common import convert_to_xyxy, project_root_dir
from scenic_reasoning.utilities.coco import coco_label, inverse_coco_label
=======
from scenic_reasoning.utilities.common import (
    convert_to_xyxy,
    project_root_dir,
    read_image,
)
>>>>>>> 8e7e4235
from torch import Tensor
from torch.utils.data import Dataset
from torchvision import transforms
from tqdm import tqdm

logger = logging.getLogger(__name__)


class ImageDataset(Dataset):
    def __init__(
        self,
        annotations_file: Optional[str] = None,
        mask_dir: Optional[str] = None,
        img_dir: str = "",
        transform: Union[Callable, None] = None,
        target_transform: Union[Callable, None] = None,
        merge_transform: Union[Callable, None] = None,
        use_extended_annotations: bool = False,
        img_labels: Optional[List[Dict]] = None,
    ):
        self.img_dir = img_dir
        self.transform = transform
        self.target_transform = target_transform
        self.merge_transform = merge_transform
        self.use_extended_annotations = use_extended_annotations
        self.img_labels = img_labels or []  # either pass it in or default empty
        self.mask_dir = mask_dir
        self.masks = []
        # Load annotations if annotations_file is provided, else keep img_labels empty

        if annotations_file:
            self.img_labels = self.load_annotations(annotations_file)

    def load_annotations(self, annotations_file: str) -> List[Dict]:
        """Load annotations from a JSON file."""
        with open(annotations_file, "r") as file:
            return json.load(file)

    def __len__(self) -> int:
        return len(self.img_labels)

    def __getitem__(self):
        raise NotImplementedError("Subclasses must implement __getitem__")


class Bdd10kDataset(ImageDataset):

    _CATEGORIES_TO_COCO = {
        "pedestrian": 0,  # in COCO there is no pedestrian so map to person
        "person": 0,
        "rider": 0,  # in COCO there is no rider so map to person
        "car": 2,
        "truck": 7,
        "bus": 5,
        "train": 6,
        "motorcycle": 3,
        "bicycle": 1,
        "traffic light": 9,
        "traffic sign": 11,  # in COCO there is no traffic sign. closest is a stop sign
        "sidewalk": 0,  # in COCO there is no sidewalk so map to person
    }

    _CATEGORIES = {
        0: "unlabeled",
        1: "dynamic",
        2: "ego vehicle",
        3: "ground",
        4: "static",
        5: "parking",
        6: "rail track",
        7: "road",
        8: "sidewalk",
        9: "bridge",
        10: "building",
        11: "fence",
        12: "garage",
        13: "guard rail",
        14: "tunnel",
        15: "wall",
        16: "banner",
        17: "billboard",
        18: "lane divider",
        19: "parking sign",
        20: "pole",
        21: "polegroup",
        22: "street light",
        23: "traffic cone",
        24: "traffic device",
        25: "traffic light",
        26: "traffic sign",
        27: "traffic sign frame",
        28: "terrain",
        29: "vegetation",
        30: "sky",
        31: "person",
        32: "rider",
        33: "bicycle",
        34: "bus",
        35: "car",
        36: "caravan",
        37: "motorcycle",
        38: "trailer",
        39: "train",
        40: "truck",
    }

    def category_to_cls(self, category: str) -> int:
        return self._CATEGORIES[category]

    def category_to_coco_cls(self, category: str) -> int:
        return self._CATEGORIES_TO_COCO[category]

    def __init__(
        self,
        split: Literal["train", "val", "test"] = "train",
        **kwargs,
    ):

        root_dir = project_root_dir() / "data" / "bdd100k"
        img_dir = root_dir / "images" / "10k" / split
        rle = root_dir / "labels" / "ins_seg" / "rles" / f"ins_seg_{split}.json"

        def merge_transform(image: Tensor, labels, timestamp):
            results = []
            attributes = []

            for instance_id, label in enumerate(labels):
                rle = label["rle"]
                mask = cocomask.decode(rle)
                class_label = label["category"]
                class_id = self.category_to_coco_cls(class_label)
                result = InstanceSegmentationResultI(
                    score=1.0,
                    cls=int(class_id),
                    label=class_label,
                    instance_id=int(instance_id),
                    image_hw=rle["size"],
                    mask=torch.from_numpy(mask).unsqueeze(0),
                )
                results.append(result)
                attributes.append(label["attributes"])

            return image, results, timestamp

        super().__init__(
            img_dir=str(img_dir),
            annotations_file=rle,
            merge_transform=merge_transform,
            **kwargs,
        )

    def __getitem__(self, idx: int) -> Union[Any, Tuple[Tensor, Dict, Dict, str]]:
        data = self.img_labels["frames"][idx]
        img_path = os.path.join(self.img_dir, data["name"])
        labels = data["labels"]
        timestamp = data["timestamp"]
        image = read_image(img_path)

        if self.transform:
            image = self.transform(image)
        if self.target_transform:
            labels = self.target_transform(labels)
        if self.merge_transform:
            image, labels, timestamp = self.merge_transform(image, labels, timestamp)

        return {
            "name": data["name"],
            "path": img_path,
            "image": image,
            "labels": labels,
            "timestamp": timestamp,
        }


class Bdd100kDataset(ImageDataset):
    """
    The structure of how BDD100K labels are stored.
    Mapping = {
        "name": "name",
        "attributes": {
            "weather": "weather",
            "timeofday": "timeofday",
            "scene": "scene"
        },
        "timestamp": "timestamp",
        "labels": [
            {
                "id": "id",
                "attributes": {
                    "occluded": "occluded",
                    "truncated": "truncated",
                    "trafficLightColor": "trafficLightColor"
                },
                "category": "category",
                "box2d": {
                    "x1": "x1",
                    "y1": "y1",
                    "x2": "x2",
                    "y2": "y2"
                }
            }
        ]
    }

    Example:
        "name": "b1c66a42-6f7d68ca.jpg",
        "attributes": {
        "weather": "overcast",
        "timeofday": "daytime",
        "scene": "city street"
        },
        "timestamp": 10000,
        "labels": [
        {
            "id": "0",
            "attributes": {
                "occluded": false,
                "truncated": false,
                "trafficLightColor": "NA"
            },
            "category": "traffic sign",
            "box2d": {
                "x1": 1000.698742,
                "y1": 281.992415,
                "x2": 1040.626872,
                "y2": 326.91156
            }
            ...
        }
    """

    _CATEGORIES_TO_COCO = {
        "pedestrian": 0,  # in COCO there is no pedestrian so map to person
        "person": 0,
        "rider": 0,  # in COCO there is no rider so map to person
        "car": 2,
        "truck": 7,
        "bus": 5,
        "train": 6,
        "motorcycle": 3,
        "bicycle": 1,
        "traffic light": 9,
        "traffic sign": 11,  # in COCO there is no traffic sign. closest is a stop sign
        "sidewalk": 0,  # in COCO there is no sidewalk so map to person
        # TODO: test a COCO model on a trailer. try image 2357
    }

    _CATEGORIES = {
        "pedestrian": 0,
        "person": 1,
        "rider": 2,
        "car": 3,
        "truck": 4,
        "bus": 5,
        "train": 6,
        "motorcycle": 7,
        "bicycle": 8,
        "traffic light": 9,
        "traffic sign": 10,
        "sidewalk": 11,
    }

    def category_to_cls(self, category: str) -> int:
        return self._CATEGORIES[category]

    def category_to_coco_cls(self, category: str) -> int:
        return self._CATEGORIES_TO_COCO[category]

    def __len__(self) -> int:
        return len(self.img_labels)

    def __init__(
        self,
        split: Literal["train", "val", "test"] = "train",
        use_original_categories: bool = True,
        use_extended_annotations: bool = True,
        **kwargs,
    ):

        root_dir = project_root_dir() / "data" / "bdd100k"
        img_dir = root_dir / "images" / "100k" / split
        annotations_file = root_dir / "labels" / "det_20" / f"det_{split}.json"

        def merge_transform(
            image: Tensor,
            labels: List[Dict[str, Any]],
            timestamp: str,
        ) -> Union[
            Tuple[
                Tensor, List[Union[ObjectDetectionResultI, InstanceSegmentationResultI]]
            ],
            Tuple[
                Tensor,
                List[
                    Tuple[
                        Union[ObjectDetectionResultI, InstanceSegmentationResultI],
                        Dict[str, Any],
                        str,
                    ]
                ],
                Dict[str, Any],
                str,
            ],
        ]:
            results = []

            for label in labels:
                channels, height, width = image.shape
                if use_original_categories:
                    cls = self.category_to_cls(label["category"])
                    res_label = label["category"]
                else:
                    cls = self.category_to_coco_cls(label["category"])
                    # handle the case where exact category is not in COCO aka different names for people
                    res_label = label["category"] if cls != 0 else "person"

                result = ObjectDetectionResultI(
                    score=1.0,
                    cls=cls,
                    label=res_label,
                    bbox=[
                        label["box2d"]["x1"],
                        label["box2d"]["y1"],
                        label["box2d"]["x2"],
                        label["box2d"]["y2"],
                    ],
                    image_hw=(height, width),
                    bbox_format=BBox_Format.XYXY,
                    attributes=[label["attributes"]],
                )

                results.append(result)

            return image, results, timestamp

        super().__init__(
            annotations_file=str(annotations_file),
            img_dir=str(img_dir),
            merge_transform=merge_transform,
            use_extended_annotations=use_extended_annotations,
            **kwargs,
        )

        # finally, filter out following labels
        #   'other person', 'other vehicle' and 'trail'
        # because they are uncertain objects: https://github.com/bdd100k/bdd100k/blob/master/bdd100k/common/typing.py#L4
        self.img_labels = [
            label
            for label in self.img_labels
            if not any(
                filter(
                    lambda l: l["category"]
                    in ["other person", "other vehicle", "trail", "trailer"],
                    label["labels"],
                )
            )
        ]

    def __getitem__(self, idx: int) -> Union[Any, Tuple[Tensor, Dict, Dict, str]]:
        img_path = os.path.join(self.img_dir, self.img_labels[idx]["name"])
        image = read_image(img_path)

        labels = self.img_labels[idx]["labels"]
        timestamp = self.img_labels[idx]["timestamp"]

        if self.transform:
            image, labels = self.transform(image, labels)
        if self.merge_transform:
            image, labels, timestamp = self.merge_transform(image, labels, timestamp)

        return {
            "name": self.img_labels[idx]["name"],
            "path": img_path,
            "image": image,
            "labels": labels,
            "timestamp": timestamp,
        }


class NuImagesDataset(ImageDataset):
    """
    The structure of how NuImages labels are stored
    nuim.table_names:
        'attribute',
        'calibrated_sensor',
        'category',
        'ego_pose',
        'log',
        'object_ann',
        'sample',
        'sample_data',
        'sensor',
        'surface_ann'

    <v1.0-{split}/sample_data.json>, sample data label
    sample_data = {
        "token": "003bf191da774ac3b7c47e44075d9cf9",
        "sample_token": "d626e96768f44c2890c2a5693dd11ec4",
        "ego_pose_token": "2c731fd2f92b4956b15cbeed160417c1",
        "calibrated_sensor_token": "d9480acc4135525dbcffb2a0db6d7c11",
        "filename": "samples/CAM_BACK_LEFT/n013-2018-08-03-14-44-49+0800__CAM_BACK_LEFT__1533278795447155.jpg",
        "fileformat": "jpg",
        "width": 1600,
        "height": 900,
        "timestamp": 1533278795447155,
        "is_key_frame": true,
        "prev": "20974c9684ae4b5d812604e099d433e2",
        "next": "ca3edcbb46d041a4a2662d91ab68b59d"
    }

    <v1.0-{split}/object_ann.json>, sample object
    object_ann =
    {
        "token": "251cb138f0134f038b37e272a3ff88e6",
        "category_token": "85abebdccd4d46c7be428af5a6173947",
        "bbox": [
            101,
            503,
            174,
            594
        ],
        "mask": {
        "size": [
            900,
            1600
        ],
        "counts": "Z15oMjFTbDAyTjFPMk4yTjFPMDAwMDAwMDAwMDAwMDAwMDAwMU8wTTNKNks1SjZLNUo2SzVKNks1SjdKNUo2TTMwMEhlTWdWT1syVmkwaE1qVk9YMlZpMGhNalZPWDJWaTBoTWpWT1gyVmkwaE1qVk9YMlZpMGhNalZPWTJVaTBnTWtWT1gyVmkwaE1qVk9YMlZpMGhNalZPWDJWaTBoTWpWT1gyVmkwaE1qVk9YMlVpMGpNalZPVjJhaTAxM0w1TDVLNUs0TDVLNUs0TDVKNks0TDVLNUs0TDNNME8xMDAwMDAxTzAwMDAwMDBPMk8wMDAwMDAwMDRMbWdUVzE="
        },
        "attribute_tokens": [],
        "sample_data_token": "003bf191da774ac3b7c47e44075d9cf9"
    }

    <v1.0-{split}/attribute.json>, sample attribute
    {
        "token": "271f6773e4d2496cbb9942c204c8a4c1",
        "name": "cycle.with_rider",
        "description": "There is a rider on the bicycle or motorcycle."
    }

    <v1.0-{split}/category.json, sample category
    {
        "token": "63a94dfa99bb47529567cd90d3b58384",
        "name": "animal",
        "description": "All animals, e.g. cats, rats, dogs, deer, birds."
    },
    """

    _CATEGORIES = {
        "animal": 0,
        "flat.driveable_surface": 1,
        "human.pedestrian.adult": 2,
        "human.pedestrian.child": 3,
        "human.pedestrian.construction_worker": 4,
        "human.pedestrian.personal_mobility": 5,
        "human.pedestrian.police_officer": 6,
        "human.pedestrian.stroller": 7,
        "human.pedestrian.wheelchair": 8,
        "movable_object.barrier": 9,
        "movable_object.debris": 10,
        "movable_object.pushable_pullable": 11,
        "movable_object.trafficcone": 12,
        "static_object.bicycle_rack": 13,
        "vehicle.bicycle": 14,
        "vehicle.bus.bendy": 15,
        "vehicle.bus.rigid": 16,
        "vehicle.car": 17,
        "vehicle.construction": 18,
        "vehicle.ego": 19,
        "vehicle.emergency.ambulance": 20,
        "vehicle.emergency.police": 21,
        "vehicle.motorcycle": 22,
        "vehicle.trailer": 23,
        "vehicle.truck": 24,
    }

    _CATEGORIES_TO_COCO = {
        "animal": "undefined",   #TODO: change this to include speicfic animals
        "flat.driveable_surface": "undefined",
        "human.pedestrian.adult": "person",
        "human.pedestrian.child": "person",
        "human.pedestrian.construction_worker": "person",
        "human.pedestrian.personal_mobility": "person",
        "human.pedestrian.police_officer": "person",
        "human.pedestrian.stroller": "person",
        "human.pedestrian.wheelchair": "person",
        "movable_object.barrier": "undefined",
        "movable_object.debris": "undefined", 
        "movable_object.pushable_pullable": "undefined",
        "movable_object.trafficcone": "undefined",
        "static_object.bicycle_rack": "undefined",
        "vehicle.bicycle": "bicycle",
        "vehicle.bus.bendy": "bus",
        "vehicle.bus.rigid": "bus",
        "vehicle.car": "car",
        "vehicle.construction": "truck", 
        "vehicle.ego": "undefined",
        "vehicle.emergency.ambulance": "undefined", 
        "vehicle.emergency.police": "person",  
        "vehicle.motorcycle": "motorcycle",
        "vehicle.trailer": "undefined",
        "vehicle.truck": "truck",
    }

    inverse_coco_label

    def category_to_cls(self, category: str) -> int:
        return inverse_coco_label[category]

    def category_to_coco(self, category: str):
        return self._CATEGORIES_TO_COCO[category]

    def filter_by_token(
        self, data: List[Dict[str, Any]], field: str, match_value: str
    ) -> List[Dict[str, Any]]:
        filtered_list = []
        for item in data:
            if item.get(field) == match_value:
                filtered_list.append(item)
        return filtered_list

    def __init__(
        self,
        split: Union[Literal["train", "val", "test", "mini"]] = "val",
        size: Union[Literal["mini", "full"]] = "full",
        **kwargs,
    ):
        from nuimages import NuImages

        root_dir = project_root_dir() / "data" / "nuimages" / size
        img_dir = root_dir
        obj_annotations_file = root_dir / f"v1.0-{split}" / "object_ann.json"
        categories_file = root_dir / f"v1.0-{split}" / "category.json"
        sample_data_labels_file = root_dir / f"v1.0-{split}" / "sample_data.json"
        attributes_file = root_dir / f"v1.0-{split}" / "attribute.json"

        self.sample_data_labels = json.load(open(sample_data_labels_file))
        self.attribute_labels = json.load(open(attributes_file))
        self.category_labels = json.load(open(categories_file))
        self.obj_annotations = json.load(open(obj_annotations_file))

        self.nuim = NuImages(
            dataroot=img_dir,
            version=f"v1.0-{split}",
            verbose=False,
            lazy=True,  # verbose off to avoid excessive print statement
        )

        empty_count = 0
        img_labels = []
<<<<<<< HEAD
        for i in tqdm(range(len(self.nuim.sample)), desc="Processing NuImage dataset..."):    # len(self.nuim.sample)
=======
        for i in tqdm(
            range(len(self.nuim.sample)), desc="Processing NuImage dataset..."
        ):
>>>>>>> 8e7e4235
            # see: https://www.nuscenes.org/tutorials/nuimages_tutorial.html
            sample = self.nuim.sample[i]
            sample_token = sample["token"]
            key_camera_token = sample["key_camera_token"]
            object_tokens, surface_tokens = self.nuim.list_anns(
                sample_token, verbose=False
            )  # verbose off to avoid excessive print statement
            if object_tokens == []:
                empty_count += 1
                continue

            object_data = []
            for object_token in object_tokens:
                obj = self.nuim.get("object_ann", object_token)
                category_token = obj["category_token"]
                attribute_tokens = obj["attribute_tokens"]
                attributes = []
                for attribute_token in attribute_tokens:
                    attribute = self.nuim.get("attribute", attribute_token)
                    attributes.append(attribute)

                category = self.nuim.get("category", category_token)["name"]
                obj["category"] = category
                obj["attributes"] = attributes
                object_data.append(obj)

            sample_data = self.nuim.get("sample_data", key_camera_token)
            img_filename = sample_data["filename"]
            timestamp = sample_data["timestamp"]
            img_labels.append(
                {
                    "filename": img_filename,
                    "labels": object_data,
                    "timestamp": timestamp,
                }
            )

            # TODO: add error catching logic in case of empty token or token mismatch.

        print(
            f"{split} has {empty_count} out of {len(self.nuim.sample)} empty samples."
        )

        def merge_transform(
            image: Tensor, labels: List[Dict[str, Any]], timestamp: str
        ) -> Tuple[
            Tensor,
            List[Tuple[ObjectDetectionResultI, Dict[str, Any], str]],
            List[Dict[str, Any]],
            str,
        ]:
            results = []
            attributes = []

            for obj_label in labels:
                _, height, width = image.shape
                obj_category = obj_label["category"]
                obj_attributes = obj_label["attributes"]
                label = self.category_to_coco(obj_category)
                cls = self.category_to_cls(label)

                results.append(
                    ObjectDetectionResultI(
                        score=1.0,
                        cls=cls,
                        label=label,
                        bbox=obj_label["bbox"],
                        image_hw=(height, width),
                        bbox_format=BBox_Format.XYXY,
                        attributes=obj_attributes,
                    )
                )
                attributes.append(obj_attributes)

            return (image, results, attributes, timestamp)

        super().__init__(
            img_labels=img_labels,
            img_dir=img_dir,
            merge_transform=merge_transform,
            **kwargs,
        )

    def __getitem__(self, idx: int) -> Union[Any, Tuple[Tensor, Dict, Dict, str]]:
        # if isinstance(idx, slice):
        #     img_filename = self.img_labels[idx][0]["filename"]
        #     labels = self.img_labels[idx][0]["labels"]
        #     timestamp = self.img_labels[idx][0]["timestamp"]
        # else:
        img_filename = self.img_labels[idx]["filename"]
        labels = self.img_labels[idx]["labels"]
        timestamp = self.img_labels[idx]["timestamp"]

        img_path = os.path.join(self.img_dir, img_filename)
        image = read_image(img_path)

        if self.transform:
            image, labels = self.transform(image, labels)
        if self.target_transform:
            labels = self.target_transform(labels)
        if self.merge_transform:
            image, labels, attributes, timestamp = self.merge_transform(
                image, labels, timestamp
            )

        return {
            "name": img_filename,
            "path": img_path,
            "image": image,
            "labels": labels,
            "attributes": attributes,
            "timestamp": timestamp,
        }


class NuImagesDataset_seg(ImageDataset):
    """
    The structure of how NuImages labels are stored
    nuim.table_names:
        'attribute',
        'calibrated_sensor',
        'category',
        'ego_pose',
        'log',
        'object_ann',
        'sample',
        'sample_data',
        'sensor',
        'surface_ann'

    <v1.0-{split}/sample_data.json>, sample data label
    sample_data = {
        "token": "003bf191da774ac3b7c47e44075d9cf9",
        "sample_token": "d626e96768f44c2890c2a5693dd11ec4",
        "ego_pose_token": "2c731fd2f92b4956b15cbeed160417c1",
        "calibrated_sensor_token": "d9480acc4135525dbcffb2a0db6d7c11",
        "filename": "samples/CAM_BACK_LEFT/n013-2018-08-03-14-44-49+0800__CAM_BACK_LEFT__1533278795447155.jpg",
        "fileformat": "jpg",
        "width": 1600,
        "height": 900,
        "timestamp": 1533278795447155,
        "is_key_frame": true,
        "prev": "20974c9684ae4b5d812604e099d433e2",
        "next": "ca3edcbb46d041a4a2662d91ab68b59d"
    }

    <v1.0-{split}/object_ann.json>, sample object
    object_ann =
    {
        "token": "251cb138f0134f038b37e272a3ff88e6",
        "category_token": "85abebdccd4d46c7be428af5a6173947",
        "bbox": [
            101,
            503,
            174,
            594
        ],
        "mask": {
        "size": [
            900,
            1600
        ],
        "counts": "Z15oMjFTbDAyTjFPMk4yTjFPMDAwMDAwMDAwMDAwMDAwMDAwMU8wTTNKNks1SjZLNUo2SzVKNks1SjdKNUo2TTMwMEhlTWdWT1syVmkwaE1qVk9YMlZpMGhNalZPWDJWaTBoTWpWT1gyVmkwaE1qVk9YMlZpMGhNalZPWTJVaTBnTWtWT1gyVmkwaE1qVk9YMlZpMGhNalZPWDJWaTBoTWpWT1gyVmkwaE1qVk9YMlVpMGpNalZPVjJhaTAxM0w1TDVLNUs0TDVLNUs0TDVKNks0TDVLNUs0TDNNME8xMDAwMDAxTzAwMDAwMDBPMk8wMDAwMDAwMDRMbWdUVzE="
        },
        "attribute_tokens": [],
        "sample_data_token": "003bf191da774ac3b7c47e44075d9cf9"
    }

    <v1.0-{split}/attribute.json>, sample attribute
    {
        "token": "271f6773e4d2496cbb9942c204c8a4c1",
        "name": "cycle.with_rider",
        "description": "There is a rider on the bicycle or motorcycle."
    }

    <v1.0-{split}/category.json, sample category
    {
        "token": "63a94dfa99bb47529567cd90d3b58384",
        "name": "animal",
        "description": "All animals, e.g. cats, rats, dogs, deer, birds."
    },
    """

    _CATEGORIES = {
        "animal": 0,
        "flat.driveable_surface": 1,
        "human.pedestrian.adult": 2,
        "human.pedestrian.child": 3,
        "human.pedestrian.construction_worker": 4,
        "human.pedestrian.personal_mobility": 5,
        "human.pedestrian.police_officer": 6,
        "human.pedestrian.stroller": 7,
        "human.pedestrian.wheelchair": 8,
        "movable_object.barrier": 9,
        "movable_object.debris": 10,
        "movable_object.pushable_pullable": 11,
        "movable_object.trafficcone": 12,
        "static_object.bicycle_rack": 13,
        "vehicle.bicycle": 14,
        "vehicle.bus.bendy": 15,
        "vehicle.bus.rigid": 16,
        "vehicle.car": 17,
        "vehicle.construction": 18,
        "vehicle.ego": 19,
        "vehicle.emergency.ambulance": 20,
        "vehicle.emergency.police": 21,
        "vehicle.motorcycle": 22,
        "vehicle.trailer": 23,
        "vehicle.truck": 24,
    }

    def category_to_cls(self, category: str) -> int:
        return self._CATEGORIES[category]

    def filter_by_token(
        self, data: List[Dict[str, Any]], field: str, match_value: str
    ) -> List[Dict[str, Any]]:
        filtered_list = []
        for item in data:
            if item.get(field) == match_value:
                filtered_list.append(item)
        return filtered_list

    def __init__(
        self,
        split: Union[Literal["train", "val", "test", "mini"]] = "val",
        size: Union[Literal["mini", "full"]] = "mini",
        **kwargs,
    ):

        from nuimages import NuImages

        root_dir = project_root_dir() / "data" / "nuimages" / size
        img_dir = root_dir
        mask_annotations_file = root_dir / f"v1.0-{split}" / "object_ann.json"
        categories_file = root_dir / f"v1.0-{split}" / "category.json"
        sample_data_labels_file = root_dir / f"v1.0-{split}" / "sample_data.json"
        attributes_file = root_dir / f"v1.0-{split}" / "attribute.json"

        self.nuim = NuImages(
            dataroot=img_dir, version=f"v1.0-{split}", verbose=False, lazy=True
        )

        self.sample_data_labels = json.load(open(sample_data_labels_file))
        self.attribute_labels = json.load(open(attributes_file))
        self.category_labels = json.load(open(categories_file))
        self.mask_annotations = json.load(open(mask_annotations_file))

        img_labels = []
        for i in range(len(self.nuim.sample)):
            # see: https://www.nuscenes.org/tutorials/nuimages_tutorial.html
            sample = self.nuim.sample[i]
            sample_token = sample["token"]
            key_camera_token = sample["key_camera_token"]
            object_tokens, surface_tokens = self.nuim.list_anns(
                sample_token, verbose=False
            )
            if object_tokens == []:
                continue

            object_data = []
            for object_token in object_tokens:
                obj = self.nuim.get("object_ann", object_token)
                category_token = obj["category_token"]
                attribute_tokens = obj["attribute_tokens"]
                attributes = []
                for attribute_token in attribute_tokens:
                    attribute = self.nuim.get("attribute", attribute_token)
                    attributes.append(attribute)

                category = self.nuim.get("category", category_token)["name"]
                obj["category"] = category
                obj["attributes"] = attributes
                object_data.append(obj)

            sample_data = self.nuim.get("sample_data", key_camera_token)
            img_filename = sample_data["filename"]
            timestamp = sample_data["timestamp"]
            img_labels.append(
                {
                    "filename": img_filename,
                    "labels": object_data,
                    "timestamp": timestamp,
                }
            )

        def merge_transform(
            image: Tensor, labels: List[Dict[str, Any]], timestamp: str
        ) -> Tuple[
            Tensor,
            List[Tuple[InstanceSegmentationResultI, Dict[str, Any], str]],
            Dict[str, Any],
            str,
        ]:
            results = []
            attributes = []

            for instance_id, obj_label in enumerate(labels):
                _, height, width = image.shape
                obj_category = obj_label["category"]
                obj_attributes = obj_label["attributes"]
                new_mask = obj_label["mask"].copy()
                new_mask["counts"] = base64.b64decode(new_mask["counts"])
                mask = cocomask.decode(new_mask)

                results.append(
                    InstanceSegmentationResultI(
                        score=1.0,
                        cls=self.category_to_cls(obj_category),
                        label=obj_category,
                        instance_id=instance_id,
                        image_hw=(height, width),
                        mask=torch.from_numpy(mask).unsqueeze(0),
                        mask_format=Mask_Format.BITMASK,
                    )
                )
                attributes.append(obj_attributes)

            return (image, results, attributes, timestamp)

        super().__init__(
            img_labels=img_labels,
            img_dir=img_dir,
            merge_transform=merge_transform,
            **kwargs,
        )

    def __getitem__(self, idx: int) -> Union[Any, Tuple[Tensor, Dict, Dict, str]]:
        img_filename = self.img_labels[idx]["filename"]
        labels = self.img_labels[idx]["labels"]
        timestamp = self.img_labels[idx]["timestamp"]
        img_path = os.path.join(self.img_dir, img_filename)
        image = read_image(img_path)

        if self.transform:
            image = self.transform(image)
        if self.target_transform:
            labels = self.target_transform(labels)
        if self.merge_transform:
            image, labels, attributes, timestamp = self.merge_transform(
                image, labels, timestamp
            )

        return {
            "name": img_filename,
            "path": img_path,
            "image": image,
            "labels": labels,
            "attributes": attributes,
            "timestamp": timestamp,
        }


class WaymoDataset(ImageDataset):
    """
    -    camera_image/{segment_context_name}.parquet
    -    15 columns
    -    Index(['key.segment_context_name', 'key.frame_timestamp_micros',
    -       'key.camera_name', '[CameraImageComponent].image',
    -       '[CameraImageComponent].pose.transform',
    -       '[CameraImageComponent].velocity.linear_velocity.x',
    -       '[CameraImageComponent].velocity.linear_velocity.y',
    -       '[CameraImageComponent].velocity.linear_velocity.z',
    -       '[CameraImageComponent].velocity.angular_velocity.x',
    -       '[CameraImageComponent].velocity.angular_velocity.y',
    -       '[CameraImageComponent].velocity.angular_velocity.z',
    -       '[CameraImageComponent].pose_timestamp',
    -       '[CameraImageComponent].rolling_shutter_params.shutter',
    -       '[CameraImageComponent].rolling_shutter_params.camera_trigger_time',
    -       '[CameraImageComponent].rolling_shutter_params.camera_readout_done_time'],
    -      dtype='object')
    -    (variable_size_rows, 15)
    -
    -    camera_box/{segment_context_name}.parquet
    -    11 columns
    -    Index(['key.segment_context_name', 'key.frame_timestamp_micros',
    -       'key.camera_name', 'key.camera_object_id',
    -       '[CameraBoxComponent].box.center.x',
    -       '[CameraBoxComponent].box.center.y', '[CameraBoxComponent].box.size.x',
    -       '[CameraBoxComponent].box.size.y', '[CameraBoxComponent].type',
    -       '[CameraBoxComponent].difficulty_level.detection',
    -       '[CameraBoxComponent].difficulty_level.tracking'],
    -      dtype='object')
    -    (variable_size_rows, 11)
    -
    -"""

    _CATEGORIES = {
        "TYPE_UNKNOWN": 0,
        "TYPE_VEHICLE": 1,
        "TYPE_PEDESTRIAN": 2,
        "TYPE_SIGN": 3,
        "TYPE_CYCLIST": 4,
    }

    _CLS_TO_CATEGORIES = {
        "0": "TYPE_UNKNOWN",
        "1": "TYPE_VEHICLE",
        "2": "TYPE_PEDESTRIAN",
        "3": "TYPE_SIGN",
        "4": "TYPE_CYCLIST",
    }

    _CATEGORIES_TO_COCO = {
        "TYPE_UNKNOWN": "unknown",  # ??
        "TYPE_VEHICLE": "vehicle",  # ??
        "TYPE_PEDESTRIAN": "pedestrain",
        "TYPE_SIGN": "traffic sign",
        "TYPE_CYCLIST": "person",
    }

    def category_to_cls(self, category: str) -> int:
        return self._CATEGORIES[category]

    def category_to_coco(self, category: str):
        return self._CATEGORIES_TO_COCO[category]

    def cls_to_category(self, cls: int) -> str:
        return self._CLS_TO_CATEGORIES[str(cls)]

    def __init__(
        self,
        split: Union[Literal["training", "validation", "testing"]] = "training",
        **kwargs,
    ):
        root_dir = project_root_dir() / "data" / "waymo"
        self.camera_img_dir = root_dir / f"{split}" / "camera_image"
        self.camera_box_dir = root_dir / f"{split}" / "camera_box"

        # Check if directories exist
        if not os.path.exists(self.camera_img_dir) or not os.path.exists(
            self.camera_box_dir
        ):
            raise FileNotFoundError(
                f"Directories not found: {self.camera_img_dir}, {self.camera_box_dir}"
            )

        # Initialize img_labels
        self.img_labels = []

        # Get the camera image files in the directory
        camera_image_files = [
            f for f in os.listdir(self.camera_img_dir) if f.endswith(".parquet")
        ]

        camera_image_files = camera_image_files[
            :10
        ]  # TODO: doing this because using the entire validation gives us memory issue. Need to change later.

        # Check if image files are found
        if not camera_image_files:
            raise FileNotFoundError(
                f"No parquet image files found in {self.camera_img_dir}"
            )

        merged_dfs = []
        for image_file in camera_image_files:
            box_file = image_file.replace("camera_image", "camera_box")
            image_path = self.camera_img_dir / image_file
            box_path = self.camera_box_dir / box_file

            # Check if the box file exists
            if not os.path.exists(box_path):
                logger.warning(f"Box file not found for {image_file}: {box_path}")
                continue

            # Load the dataframes
            image_df = pd.read_parquet(image_path)
            box_df = pd.read_parquet(box_path)

            unique_images_df = box_df.groupby(
                [
                    "key.segment_context_name",
                    "key.frame_timestamp_micros",
                    "key.camera_name",
                ]
            )
            # Merge image and box data
            merged_df = pd.merge(
                image_df,
                box_df,
                on=[
                    "key.segment_context_name",
                    "key.frame_timestamp_micros",
                    "key.camera_name",
                ],
                how="inner",
            )

            if merged_df.empty:
                logger.warning(f"No matches found for {image_file} and {box_file}.")
            else:
                logger.debug(f"Merged DataFrame for {image_file}: {merged_df.shape}\n")
                merged_dfs.append(merged_df)

        import pdb
        pdb.set_trace()

        # Group dataframes by unique identifiers and process them
        for merged_df in merged_dfs:
            grouped_df = merged_df.groupby(
                [
                    "key.segment_context_name",
                    "key.frame_timestamp_micros",
                    "key.camera_name",
                ]
            )

            for group_name, group_data in grouped_df:
                # Each group has one unique image frame, in which all the detected objects belong to
                image_data = group_data.iloc[0]
                img_bytes = image_data["[CameraImageComponent].image"]
                frame_timestamp_micros = image_data["key.frame_timestamp_micros"]

                labels = []
                for _, row in group_data.iterrows():
                    labels.append(
                        {
                            "type": row["[CameraBoxComponent].type"],
                            "bbox": convert_to_xyxy(
                                row["[CameraBoxComponent].box.center.x"],
                                row["[CameraBoxComponent].box.center.y"],
                                row["[CameraBoxComponent].box.size.x"],
                                row["[CameraBoxComponent].box.size.y"],
                            ),
                        }
                    )

                self.img_labels.append(
                    {
                        "name": group_name,
                        "path": image_path,
                        "image": img_bytes,
                        "labels": labels,
                        "attributes": {},  # empty for now, can adjust later to add more Waymo related attributes info
                        "timestamp": str(frame_timestamp_micros),
                    }
                )

        if not self.img_labels:
            raise ValueError(
                f"No valid data found in {self.camera_img_dir} and {self.camera_box_dir}"
            )

        def merge_transform(image, labels, attributes, timestamp):
            results = []

            for label in labels:

                cls = label["type"]
                bbox = label["bbox"]
                class_label = self.cls_to_category(cls)

                result = ObjectDetectionResultI(
                    score=1.0,
                    cls=cls,
                    label=self.category_to_coco(class_label),
                    bbox=list(bbox),
                    image_hw=image.shape,
                    attributes=[attributes],
                    bbox_format=BBox_Format.XYXY,
                )
                results.append(result)

            return (image, results, attributes, timestamp)

        # Call the parent class constructor (no annotations_file argument)
        super().__init__(
            annotations_file=None,
            img_dir=str(self.camera_img_dir),
            img_labels=self.img_labels,
            merge_transform=merge_transform,
            **kwargs,
        )

    def __len__(self) -> int:
        return len(self.img_labels)

    def __getitem__(self, idx: int) -> Dict:
        """Retrieve an image and its annotations."""
        if idx >= len(self.img_labels):
            raise IndexError(
                f"Index {idx} out of range for dataset with {len(self.img_labels)} samples."
            )

        img_data = self.img_labels[idx]
        img_bytes = img_data["image"]
        labels = img_data["labels"]
        timestamp = img_data["timestamp"]
        attributes = img_data["attributes"]

        # Decode the image
        image = transforms.ToTensor()(Image.open(io.BytesIO(img_bytes)))

        # Apply transformations if any
        if self.transform:
            image, labels = self.transform(image, labels)
        if self.target_transform:
            labels = self.target_transform(labels)
        if self.merge_transform:
            image, labels, attributes, timestamp = self.merge_transform(
                image, labels, attributes, timestamp
            )

        return {
            "name": img_data["name"],
            "path": img_data["path"],
            "image": image,
            "labels": labels,
            "attributes": attributes,
            "timestamp": timestamp,
        }


class WaymoDataset_seg(ImageDataset):

    _CATEGORIES = {
        "TYPE_UNDEFINED": 0,
        "TYPE_EGO_VEHICLE": 1,
        "TYPE_CAR": 2,
        "TYPE_TRUCK": 3,
        "TYPE_BUS": 4,
        "TYPE_OTHER_LARGE_VEHICLE": 5,
        "TYPE_BICYCLE": 6,
        "TYPE_MOTORCYCLE": 7,
        "TYPE_TRAILER": 8,
        "TYPE_PEDESTRIAN": 9,
        "TYPE_CYCLIST": 10,
        "TYPE_MOTORCYCLIST": 11,
        "TYPE_BIRD": 12,
        "TYPE_GROUND_ANIMAL": 13,
        "TYPE_CONSTRUCTION_CONE_POLE": 14,
        "TYPE_POLE": 15,
        "TYPE_PEDESTRIAN_OBJECT": 16,
        "TYPE_SIGN": 17,
        "TYPE_TRAFFIC_LIGHT": 18,
        "TYPE_BUILDING": 19,
        "TYPE_ROAD": 20,
        "TYPE_LANE_MARKER": 21,
        "TYPE_ROAD_MARKER": 22,
        "TYPE_SIDEWALK": 23,
        "TYPE_VEGETATION": 24,
        "TYPE_SKY": 25,
        "TYPE_GROUND": 26,
        "TYPE_DYNAMIC": 27,
        "TYPE_STATIC": 28,
    }

    _CLS_TO_CATEGORIES = {str(v): k for k, v in _CATEGORIES.items()}

    # See: https://github.com/waymo-research/waymo-open-dataset/blob/master/src/waymo_open_dataset/protos/camera_segmentation.proto

    def category_to_cls(self, category: str) -> int:
        return self._CATEGORIES[category]

    def cls_to_category(self, cls: int) -> str:
        return self._CLS_TO_CATEGORIES[str(cls)]

    def get_semantic_class(self, instance_map, semantic_map, instance_id):
        mask = instance_map == instance_id
        semantic_classes = semantic_map[mask]
        unique_semantic_classes = np.unique(semantic_classes)
        return unique_semantic_classes.tolist()

    def __init__(
        self,
        split: Union[Literal["training", "validation", "testing"]] = "training",
        **kwargs,
    ):
        root_dir = project_root_dir() / "data" / "waymo"
        self.camera_img_dir = root_dir / f"{split}" / "camera_image"
        self.camera_box_dir = root_dir / f"{split}" / "camera_box"

        # Check if directories exist
        if not os.path.exists(self.camera_img_dir) or not os.path.exists(
            self.camera_box_dir
        ):
            raise FileNotFoundError(
                f"Directories not found: {self.camera_img_dir}, {self.camera_box_dir}"
            )

        # Initialize img_labels
        self.img_labels = []

        # Get the camera image files in the directory
        camera_image_files = [
            str(self.camera_img_dir / f)
            for f in os.listdir(self.camera_img_dir)
            if f.endswith(".parquet")
        ]

        # Check if image files are found
        if not camera_image_files:
            raise FileNotFoundError(
                f"No parquet image files found in {self.camera_img_dir}"
            )

        merged_dfs = []
        num_empty = 0
        for image_file in camera_image_files:
            seg_file = image_file.replace("camera_image", "camera_segmentation")
            image_path = self.camera_img_dir / image_file
            seg_path = self.camera_box_dir / seg_file

            seg_df = pd.read_parquet(seg_path)
            if seg_df.empty:
                num_empty += 1
                continue

            image_df = pd.read_parquet(image_path)

            merged_df = pd.merge(
                image_df,
                seg_df,
                on=[
                    "key.segment_context_name",
                    "key.frame_timestamp_micros",
                    "key.camera_name",
                ],
                how="inner",
            )

            if merged_df.empty:
                logger.warning(f"No matches found for {image_file} and {seg_file}.")
            else:
                logger.debug(f"Merged DataFrame for {image_file}: {merged_df.shape}\n")
                merged_dfs.append(merged_df)

        logger.debug(f"{num_empty}/{len(camera_image_files)} are empty")

        # Group dataframes by unique identifiers and process them
        for merged_df in merged_dfs:
            grouped_df = merged_df.groupby(
                [
                    "key.segment_context_name",
                    "key.frame_timestamp_micros",
                    "key.camera_name",
                ]
            )

            for group_name, group_data in grouped_df:
                image_data = group_data.iloc[0]
                img_bytes = image_data["[CameraImageComponent].image"]
                frame_timestamp_micros = image_data["key.frame_timestamp_micros"]

                labels = []
                for _, row in group_data.iterrows():

                    labels.append(
                        {
                            "masks": row[
                                "[CameraSegmentationLabelComponent].panoptic_label"
                            ],
                            "global_id": row[
                                "[CameraSegmentationLabelComponent].instance_id_to_global_id_mapping.global_instance_ids"
                            ],
                            "instance_id": row[
                                "[CameraSegmentationLabelComponent].instance_id_to_global_id_mapping.local_instance_ids"
                            ],
                            "divisor": row[
                                "[CameraSegmentationLabelComponent].panoptic_label_divisor"
                            ],
                        }
                    )

                self.img_labels.append(
                    {
                        "name": group_name,
                        "path": image_path,
                        "image": img_bytes,
                        "labels": labels,
                        "attributes": {},  # empty for now, can adjust later to add more Waymo related attributes info
                        "timestamp": str(frame_timestamp_micros),
                    }
                )

        if not self.img_labels:
            raise ValueError(
                f"No valid data found in {self.camera_img_dir} and {self.camera_box_dir}"
            )

        def merge_transform(image, labels, attributes, timestamp):
            masks_bytes = labels[0]["masks"]
            divisor = labels[0]["divisor"]
            instance_id = labels[0]["instance_id"]
            masks = transforms.ToTensor()(Image.open(io.BytesIO(masks_bytes)))
            instance_masks = masks % divisor
            semantic_masks = masks // divisor

            results = []
            for i in instance_id:
                semantic_id = self.get_semantic_class(instance_masks, semantic_masks, i)
                class_id = semantic_id[
                    0
                ]  # see: https://github.com/waymo-research/waymo-open-dataset/issues/570 and page 6 of the original waymo paper: https://www.ecva.net/papers/eccv_2022/papers_ECCV/papers/136890052.pdf
                instance_mask = instance_masks == i
                result = InstanceSegmentationResultI(
                    score=1.0,
                    cls=int(class_id),
                    label=self.cls_to_category(class_id),
                    instance_id=i,
                    image_hw=image.shape,
                    mask=instance_mask,
                )
                results.append(result)

            return image, results, attributes, timestamp

        # Call the parent class constructor (no annotations_file argument)
        super().__init__(
            annotations_file=None,
            img_dir=str(self.camera_img_dir),
            img_labels=self.img_labels,
            merge_transform=merge_transform,
            **kwargs,
        )

    def __len__(self) -> int:
        return len(self.img_labels)

    def __getitem__(self, idx: int) -> Dict:
        """Retrieve an image and its annotations."""
        if idx >= len(self.img_labels):
            raise IndexError(
                f"Index {idx} out of range for dataset with {len(self.img_labels)} samples."
            )

        img_data = self.img_labels[idx]
        img_bytes = img_data["image"]
        labels = img_data["labels"]
        timestamp = img_data["timestamp"]
        attributes = img_data["attributes"]
        # Decode the image
        image = transforms.ToTensor()(Image.open(io.BytesIO(img_bytes)))

        # Apply transformations if any
        if self.transform:
            image = self.transform(image)
        if self.target_transform:
            labels = self.target_transform(labels)
        if self.merge_transform:
            image, labels, attributes, timestamp = self.merge_transform(
                image, labels, attributes, timestamp
            )

        return {
            "name": img_data["name"],
            "path": img_data["path"],
            "image": image,
            "labels": labels,
            "attributes": attributes,
            "timestamp": timestamp,
        }<|MERGE_RESOLUTION|>--- conflicted
+++ resolved
@@ -17,16 +17,12 @@
     BBox_Format,
     ObjectDetectionResultI,
 )
-<<<<<<< HEAD
-from scenic_reasoning.utilities.common import convert_to_xyxy, project_root_dir
-from scenic_reasoning.utilities.coco import coco_label, inverse_coco_label
-=======
 from scenic_reasoning.utilities.common import (
     convert_to_xyxy,
     project_root_dir,
     read_image,
+    inverse_coco_label
 )
->>>>>>> 8e7e4235
 from torch import Tensor
 from torch.utils.data import Dataset
 from torchvision import transforms
@@ -530,7 +526,6 @@
         "vehicle.truck": "truck",
     }
 
-    inverse_coco_label
 
     def category_to_cls(self, category: str) -> int:
         return inverse_coco_label[category]
@@ -576,13 +571,9 @@
 
         empty_count = 0
         img_labels = []
-<<<<<<< HEAD
-        for i in tqdm(range(len(self.nuim.sample)), desc="Processing NuImage dataset..."):    # len(self.nuim.sample)
-=======
         for i in tqdm(
             range(len(self.nuim.sample)), desc="Processing NuImage dataset..."
         ):
->>>>>>> 8e7e4235
             # see: https://www.nuscenes.org/tutorials/nuimages_tutorial.html
             sample = self.nuim.sample[i]
             sample_token = sample["token"]

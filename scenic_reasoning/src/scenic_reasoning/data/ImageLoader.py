--- conflicted
+++ resolved
@@ -592,13 +592,8 @@
 
     def __init__(
         self,
-<<<<<<< HEAD
-        split: Union[Literal["train", "val", "test", "mini"]] = "val",
-        size: Union[Literal["mini", "all"]] = "all",
-=======
         split: Literal["train", "val", "test", "mini"] = "val",
         size: Literal["mini", "full"] = "full",
->>>>>>> 94556bd1
         **kwargs,
     ):
         from nuimages import NuImages
@@ -683,21 +678,18 @@
 
                 # TODO: add error catching logic in case of empty token or token mismatch.
 
-            print(
-                f"{split} has {empty_count} out of {len(self.nuim.sample)} empty samples."
-            )
+        print(
+            f"{split} has {empty_count} out of {len(self.nuim.sample)} empty samples."
+        )
 
             if not cache_path.parent.exists():
                 cache_path.parent.mkdir(parents=True, exist_ok=True)
 
-<<<<<<< HEAD
         logger.debug(
             f"{split} has {empty_count} out of {len(self.nuim.sample)} empty samples."
         )
-=======
             with open(cache_path, "w") as f:
                 json.dump(img_labels, f)
->>>>>>> 94556bd1
 
         def merge_transform(
             image: Tensor, labels: List[Dict[str, Any]], timestamp: str

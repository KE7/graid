import base64
import io
import json
import os
from typing import Any, Callable, Dict, List, Literal, Optional, Tuple, Union

import numpy as np
import pandas as pd
import torch
from PIL import Image
from pycocotools import mask as cocomask
from scenic_reasoning.interfaces.InstanceSegmentationI import (
    InstanceSegmentationResultI,
    Mask_Format,
)
from scenic_reasoning.interfaces.ObjectDetectionI import (
    BBox_Format,
    ObjectDetectionResultI,
)
from scenic_reasoning.utilities.common import convert_to_xyxy, project_root_dir
from torch import Tensor
from torch.utils.data import Dataset
from torchvision import transforms
<<<<<<< HEAD
import torch
from scenic_reasoning.utilities.common import convert_to_xyxy, read_image
import base64
from pycocotools import mask as cocomask
=======
from torchvision.io import decode_image
>>>>>>> 70d25521


class ImageDataset(Dataset):
    def __init__(
        self,
        annotations_file: Optional[str] = None,
        mask_dir: Optional[str] = None,
        img_dir: str = "",
        transform: Union[Callable, None] = None,
        target_transform: Union[Callable, None] = None,
        merge_transform: Union[Callable, None] = None,
        use_extended_annotations: bool = False,
        img_labels: Optional[List[Dict]] = None,
    ):
        self.img_dir = img_dir
        self.transform = transform
        self.target_transform = target_transform
        self.merge_transform = merge_transform
        self.use_extended_annotations = use_extended_annotations
        self.img_labels = img_labels or []  # either pass it in or default empty
        self.mask_dir = mask_dir
        self.masks = []
        # Load annotations if annotations_file is provided, else keep img_labels empty

        if annotations_file:
            self.img_labels = self.load_annotations(annotations_file)

    def load_annotations(self, annotations_file: str) -> List[Dict]:
        """Load annotations from a JSON file."""
        with open(annotations_file, "r") as file:
            return json.load(file)

    def __len__(self) -> int:
        return len(self.img_labels)

    def __getitem__(self):
        raise NotImplementedError("Subclasses must implement __getitem__")


class Bdd10kDataset(ImageDataset):

    _CATEGORIES_TO_COCO = {
        "pedestrian": 0,  # in COCO there is no pedestrian so map to person
        "person": 0,
        "rider": 0,  # in COCO there is no rider so map to person
        "car": 2,
        "truck": 7,
        "bus": 5,
        "train": 6,
        "motorcycle": 3,
        "bicycle": 1,
        "traffic light": 9,
        "traffic sign": 11,  # in COCO there is no traffic sign. closest is a stop sign
        "sidewalk": 0,  # in COCO there is no sidewalk so map to person
    }

    _CATEGORIES = {
        0: "unlabeled",
        1: "dynamic",
        2: "ego vehicle",
        3: "ground",
        4: "static",
        5: "parking",
        6: "rail track",
        7: "road",
        8: "sidewalk",
        9: "bridge",
        10: "building",
        11: "fence",
        12: "garage",
        13: "guard rail",
        14: "tunnel",
        15: "wall",
        16: "banner",
        17: "billboard",
        18: "lane divider",
        19: "parking sign",
        20: "pole",
        21: "polegroup",
        22: "street light",
        23: "traffic cone",
        24: "traffic device",
        25: "traffic light",
        26: "traffic sign",
        27: "traffic sign frame",
        28: "terrain",
        29: "vegetation",
        30: "sky",
        31: "person",
        32: "rider",
        33: "bicycle",
        34: "bus",
        35: "car",
        36: "caravan",
        37: "motorcycle",
        38: "trailer",
        39: "train",
        40: "truck",
    }

    def category_to_cls(self, category: str) -> int:
        return self._CATEGORIES[category]

    def category_to_coco_cls(self, category: str) -> int:
        return self._CATEGORIES_TO_COCO[category]

    def __init__(
        self,
        split: Literal["train", "val", "test"] = "train",
        **kwargs,
    ):

        root_dir = project_root_dir() / "data" / "bdd100k"
        img_dir = root_dir / "images" / "10k" / split
        rle = root_dir / "labels" / "ins_seg" / "rles" / f"ins_seg_{split}.json"

        def merge_transform(image: Tensor, labels, timestamp):
            results = []
            attributes = []

            for instance_id, label in enumerate(labels):
                rle = label["rle"]
                mask = cocomask.decode(rle)
                class_label = label["category"]
                class_id = self.category_to_coco_cls(class_label)
                result = InstanceSegmentationResultI(
                    score=1.0,
                    cls=int(class_id),
                    label=class_label,
                    instance_id=int(instance_id),
                    image_hw=rle["size"],
                    mask=torch.from_numpy(mask).unsqueeze(0),
                )
                results.append(result)
                attributes.append(label["attributes"])

            return image, results, timestamp

        super().__init__(
            img_dir=str(img_dir),
            annotations_file=rle,
            merge_transform=merge_transform,
            **kwargs,
        )

    def __getitem__(self, idx: int) -> Union[Any, Tuple[Tensor, Dict, Dict, str]]:
        data = self.img_labels["frames"][idx]
        img_path = os.path.join(self.img_dir, data["name"])
        labels = data["labels"]
        timestamp = data["timestamp"]
        image = read_image(img_path)

        if self.transform:
            image = self.transform(image)
        if self.target_transform:
            labels = self.target_transform(labels)
        if self.merge_transform:
            image, labels, timestamp = self.merge_transform(image, labels, timestamp)

        return {
            "image": image,
            "labels": labels,
            "timestamp": timestamp,
        }


class Bdd100kDataset(ImageDataset):
    """
    The structure of how BDD100K labels are stored.
    Mapping = {
        "name": "name",
        "attributes": {
            "weather": "weather",
            "timeofday": "timeofday",
            "scene": "scene"
        },
        "timestamp": "timestamp",
        "labels": [
            {
                "id": "id",
                "attributes": {
                    "occluded": "occluded",
                    "truncated": "truncated",
                    "trafficLightColor": "trafficLightColor"
                },
                "category": "category",
                "box2d": {
                    "x1": "x1",
                    "y1": "y1",
                    "x2": "x2",
                    "y2": "y2"
                }
            }
        ]
    }

    Example:
        "name": "b1c66a42-6f7d68ca.jpg",
        "attributes": {
        "weather": "overcast",
        "timeofday": "daytime",
        "scene": "city street"
        },
        "timestamp": 10000,
        "labels": [
        {
            "id": "0",
            "attributes": {
                "occluded": false,
                "truncated": false,
                "trafficLightColor": "NA"
            },
            "category": "traffic sign",
            "box2d": {
                "x1": 1000.698742,
                "y1": 281.992415,
                "x2": 1040.626872,
                "y2": 326.91156
            }
            ...
        }
    """

    _CATEGORIES_TO_COCO = {
        "pedestrian": 0,  # in COCO there is no pedestrian so map to person
        "person": 0,
        "rider": 0,  # in COCO there is no rider so map to person
        "car": 2,
        "truck": 7,
        "bus": 5,
        "train": 6,
        "motorcycle": 3,
        "bicycle": 1,
        "traffic light": 9,
        "traffic sign": 11,  # in COCO there is no traffic sign. closest is a stop sign
        "sidewalk": 0,  # in COCO there is no sidewalk so map to person
    }

    _CATEGORIES = {
        "pedestrian": 0,
        "person": 1,
        "rider": 2,
        "car": 3,
        "truck": 4,
        "bus": 5,
        "train": 6,
        "motorcycle": 7,
        "bicycle": 8,
        "traffic light": 9,
        "traffic sign": 10,
        "sidewalk": 11,
    }

    def category_to_cls(self, category: str) -> int:
        return self._CATEGORIES[category]

    def category_to_coco_cls(self, category: str) -> int:
        return self._CATEGORIES_TO_COCO[category]

    def __len__(self) -> int:
        return len(self.img_labels)

    def __init__(
        self,
        split: Literal["train", "val", "test"] = "train",
        use_original_categories: bool = True,
        use_extended_annotations: bool = True,
        **kwargs,
    ):

        root_dir = project_root_dir() / "data" / "bdd100k"
        img_dir = root_dir / "images" / "100k" / split
        annotations_file = root_dir / "labels" / "det_20" / f"det_{split}.json"

        def merge_transform(
            image: Tensor,
            labels: List[Dict[str, Any]],
            timestamp: str,
        ) -> Union[
            Tuple[
                Tensor, List[Union[ObjectDetectionResultI, InstanceSegmentationResultI]]
            ],
            Tuple[
                Tensor,
                List[
                    Tuple[
                        Union[ObjectDetectionResultI, InstanceSegmentationResultI],
                        Dict[str, Any],
                        str,
                    ]
                ],
                Dict[str, Any],
                str,
            ],
        ]:
            results = []

            for label in labels:
                channels, height, width = image.shape
                if use_original_categories:
                    cls = self.category_to_cls(label["category"])
                    res_label = label["category"]
                else:
                    cls = self.category_to_coco_cls(label["category"])
                    # handle the case where exact category is not in COCO aka different names for people
                    res_label = label["category"] if cls != 0 else "person"

                result = ObjectDetectionResultI(
                    score=1.0,
                    cls=cls,
                    label=res_label,
                    bbox=[
                        label["box2d"]["x1"],
                        label["box2d"]["y1"],
                        label["box2d"]["x2"],
                        label["box2d"]["y2"],
                    ],
                    image_hw=(height, width),
                    bbox_format=BBox_Format.XYXY,
                    attributes=[label["attributes"]],
                )

                results.append(result)

            return image, results, timestamp

        super().__init__(
            annotations_file=str(annotations_file),
            img_dir=str(img_dir),
            merge_transform=merge_transform,
            use_extended_annotations=use_extended_annotations,
            **kwargs,
        )

    def __getitem__(self, idx: int) -> Union[Any, Tuple[Tensor, Dict, Dict, str]]:
        img_path = os.path.join(self.img_dir, self.img_labels[idx]["name"])
        image = read_image(img_path)

        labels = self.img_labels[idx]["labels"]
        timestamp = self.img_labels[idx]["timestamp"]

        if self.transform:
            image, labels = self.transform(image, labels)
        if self.merge_transform:
            image, labels, timestamp = self.merge_transform(image, labels, timestamp)

        return {
            "image": image,
            "labels": labels,
            "timestamp": timestamp,
        }


class NuImagesDataset(ImageDataset):
    """
    The structure of how NuImages labels are stored
    nuim.table_names:
        'attribute',
        'calibrated_sensor',
        'category',
        'ego_pose',
        'log',
        'object_ann',
        'sample',
        'sample_data',
        'sensor',
        'surface_ann'

    <v1.0-{split}/sample_data.json>, sample data label
    sample_data = {
        "token": "003bf191da774ac3b7c47e44075d9cf9",
        "sample_token": "d626e96768f44c2890c2a5693dd11ec4",
        "ego_pose_token": "2c731fd2f92b4956b15cbeed160417c1",
        "calibrated_sensor_token": "d9480acc4135525dbcffb2a0db6d7c11",
        "filename": "samples/CAM_BACK_LEFT/n013-2018-08-03-14-44-49+0800__CAM_BACK_LEFT__1533278795447155.jpg",
        "fileformat": "jpg",
        "width": 1600,
        "height": 900,
        "timestamp": 1533278795447155,
        "is_key_frame": true,
        "prev": "20974c9684ae4b5d812604e099d433e2",
        "next": "ca3edcbb46d041a4a2662d91ab68b59d"
    }

    <v1.0-{split}/object_ann.json>, sample object
    object_ann =
    {
        "token": "251cb138f0134f038b37e272a3ff88e6",
        "category_token": "85abebdccd4d46c7be428af5a6173947",
        "bbox": [
            101,
            503,
            174,
            594
        ],
        "mask": {
        "size": [
            900,
            1600
        ],
        "counts": "Z15oMjFTbDAyTjFPMk4yTjFPMDAwMDAwMDAwMDAwMDAwMDAwMU8wTTNKNks1SjZLNUo2SzVKNks1SjdKNUo2TTMwMEhlTWdWT1syVmkwaE1qVk9YMlZpMGhNalZPWDJWaTBoTWpWT1gyVmkwaE1qVk9YMlZpMGhNalZPWTJVaTBnTWtWT1gyVmkwaE1qVk9YMlZpMGhNalZPWDJWaTBoTWpWT1gyVmkwaE1qVk9YMlVpMGpNalZPVjJhaTAxM0w1TDVLNUs0TDVLNUs0TDVKNks0TDVLNUs0TDNNME8xMDAwMDAxTzAwMDAwMDBPMk8wMDAwMDAwMDRMbWdUVzE="
        },
        "attribute_tokens": [],
        "sample_data_token": "003bf191da774ac3b7c47e44075d9cf9"
    }

    <v1.0-{split}/attribute.json>, sample attribute
    {
        "token": "271f6773e4d2496cbb9942c204c8a4c1",
        "name": "cycle.with_rider",
        "description": "There is a rider on the bicycle or motorcycle."
    }

    <v1.0-{split}/category.json, sample category
    {
        "token": "63a94dfa99bb47529567cd90d3b58384",
        "name": "animal",
        "description": "All animals, e.g. cats, rats, dogs, deer, birds."
    },
    """

    _CATEGORIES = {
        "animal": 0,
        "flat.driveable_surface": 1,
        "human.pedestrian.adult": 2,
        "human.pedestrian.child": 3,
        "human.pedestrian.construction_worker": 4,
        "human.pedestrian.personal_mobility": 5,
        "human.pedestrian.police_officer": 6,
        "human.pedestrian.stroller": 7,
        "human.pedestrian.wheelchair": 8,
        "movable_object.barrier": 9,
        "movable_object.debris": 10,
        "movable_object.pushable_pullable": 11,
        "movable_object.trafficcone": 12,
        "static_object.bicycle_rack": 13,
        "vehicle.bicycle": 14,
        "vehicle.bus.bendy": 15,
        "vehicle.bus.rigid": 16,
        "vehicle.car": 17,
        "vehicle.construction": 18,
        "vehicle.ego": 19,
        "vehicle.emergency.ambulance": 20,
        "vehicle.emergency.police": 21,
        "vehicle.motorcycle": 22,
        "vehicle.trailer": 23,
        "vehicle.truck": 24,
    }

    _CATEGORIES_TO_COCO = {
        "animal": 0,
        "flat.driveable_surface": "driveable_surface",  # ??
        "human.pedestrian.adult": "pedestrian",
        "human.pedestrian.child": "pedestrian",
        "human.pedestrian.construction_worker": "pedestrian",
        "human.pedestrian.personal_mobility": "pedestrian",
        "human.pedestrian.police_officer": "pedestrian",
        "human.pedestrian.stroller": "pedestrian",
        "human.pedestrian.wheelchair": "pedestrian",
        "movable_object.barrier": "barrier",  # ??
        "movable_object.debris": "debris",  # ??
        "movable_object.pushable_pullable": "pushable_pullable",  # ??
        "movable_object.trafficcone": "traffic sign",
        "static_object.bicycle_rack": "bicycle_rack",  # ??
        "vehicle.bicycle": "bicycle",
        "vehicle.bus.bendy": "bus",
        "vehicle.bus.rigid": "bus",
        "vehicle.car": "car",
        "vehicle.construction": "construction",  # ??
        "vehicle.ego": "ego",  # ??
        "vehicle.emergency.ambulance": "ambulance",  # ??
        "vehicle.emergency.police": "police",  # ??
        "vehicle.motorcycle": "motorcycle",
        "vehicle.trailer": "truck",
        "vehicle.truck": "truck",
    }

    def category_to_cls(self, category: str) -> int:
        return self._CATEGORIES[category]

    def category_to_coco(self, category: str):
        return self._CATEGORIES_TO_COCO[category]

    def filter_by_token(
        self, data: List[Dict[str, Any]], field: str, match_value: str
    ) -> List[Dict[str, Any]]:
        filtered_list = []
        for item in data:
            if item.get(field) == match_value:
                filtered_list.append(item)
        return filtered_list

    def __init__(
        self,
        split: Union[Literal["train", "val", "test"]] = "train",
        size: Union[Literal["mini", "full"]] = "mini",
        **kwargs,
    ):
        from nuimages import NuImages

        root_dir = project_root_dir() / "data" / "nuimages" / size
        img_dir = root_dir
        obj_annotations_file = root_dir / f"v1.0-{size}" / "object_ann.json"
        categories_file = root_dir / f"v1.0-{size}" / "category.json"
        sample_data_labels_file = root_dir / f"v1.0-{size}" / "sample_data.json"
        attributes_file = root_dir / f"v1.0-{size}" / "attribute.json"

        self.sample_data_labels = json.load(open(sample_data_labels_file))
        self.attribute_labels = json.load(open(attributes_file))
        self.category_labels = json.load(open(categories_file))
        self.obj_annotations = json.load(open(obj_annotations_file))

        self.nuim = NuImages(
            dataroot=img_dir, version=f"v1.0-{size}", verbose=True, lazy=True
        )

        img_labels = []
        for i in range(len(self.nuim.sample)):
            # see: https://www.nuscenes.org/tutorials/nuimages_tutorial.html
            sample = self.nuim.sample[i]
            sample_token = sample["token"]
            key_camera_token = sample["key_camera_token"]
            object_tokens, surface_tokens = self.nuim.list_anns(sample_token)

            object_data = []
            for object_token in object_tokens:
                obj = self.nuim.get("object_ann", object_token)
                category_token = obj["category_token"]
                attribute_tokens = obj["attribute_tokens"]
                attributes = []
                for attribute_token in attribute_tokens:
                    attribute = self.nuim.get("attribute", attribute_token)
                    attributes.append(attribute)

                category = self.nuim.get("category", category_token)["name"]
                obj["category"] = category
                obj["attributes"] = attributes
                object_data.append(obj)

            sample_data = self.nuim.get("sample_data", key_camera_token)
            img_filename = sample_data["filename"]
            timestamp = sample_data["timestamp"]
            img_labels.append(
                {
                    "filename": img_filename,
                    "labels": object_data,
                    "timestamp": timestamp,
                }
            )

            # TODO: add error catching logic in case of empty token or token mismatch.

        def merge_transform(
            image: Tensor, labels: List[Dict[str, Any]], timestamp: str
        ) -> Tuple[
            Tensor,
            List[Tuple[ObjectDetectionResultI, Dict[str, Any], str]],
            List[Dict[str, Any]],
            str,
        ]:
            results = []
            attributes = []

            for obj_label in labels:
                _, height, width = image.shape
                obj_category = obj_label["category"]
                obj_attributes = obj_label["attributes"]

                results.append(
                    ObjectDetectionResultI(
                        score=1.0,
                        cls=self.category_to_cls(obj_category),
                        label=self.category_to_coco(obj_category),
                        bbox=obj_label["bbox"],
                        image_hw=(height, width),
                        bbox_format=BBox_Format.XYXY,
                        attributes=obj_attributes,
                    )
                )
                attributes.append(obj_attributes)

            return (image, results, attributes, timestamp)

        super().__init__(
            img_labels=img_labels,
            img_dir=img_dir,
            merge_transform=merge_transform,
            **kwargs,
        )

    def __getitem__(self, idx: int) -> Union[Any, Tuple[Tensor, Dict, Dict, str]]:
        img_filename = self.img_labels[idx]["filename"]
        labels = self.img_labels[idx]["labels"]
        timestamp = self.img_labels[idx]["timestamp"]
        img_path = os.path.join(self.img_dir, img_filename)
        image = read_image(img_path)

        if self.transform:
            image, labels = self.transform(image, labels)
        if self.target_transform:
            labels = self.target_transform(labels)
        if self.merge_transform:
            image, labels, attributes, timestamp = self.merge_transform(
                image, labels, timestamp
            )

        return {
            "image": image,
            "labels": labels,
            "attributes": attributes,
            "timestamp": timestamp,
        }


class NuImagesDataset_seg(ImageDataset):
    """
    The structure of how NuImages labels are stored
    nuim.table_names:
        'attribute',
        'calibrated_sensor',
        'category',
        'ego_pose',
        'log',
        'object_ann',
        'sample',
        'sample_data',
        'sensor',
        'surface_ann'

    <v1.0-{split}/sample_data.json>, sample data label
    sample_data = {
        "token": "003bf191da774ac3b7c47e44075d9cf9",
        "sample_token": "d626e96768f44c2890c2a5693dd11ec4",
        "ego_pose_token": "2c731fd2f92b4956b15cbeed160417c1",
        "calibrated_sensor_token": "d9480acc4135525dbcffb2a0db6d7c11",
        "filename": "samples/CAM_BACK_LEFT/n013-2018-08-03-14-44-49+0800__CAM_BACK_LEFT__1533278795447155.jpg",
        "fileformat": "jpg",
        "width": 1600,
        "height": 900,
        "timestamp": 1533278795447155,
        "is_key_frame": true,
        "prev": "20974c9684ae4b5d812604e099d433e2",
        "next": "ca3edcbb46d041a4a2662d91ab68b59d"
    }

    <v1.0-{split}/object_ann.json>, sample object
    object_ann =
    {
        "token": "251cb138f0134f038b37e272a3ff88e6",
        "category_token": "85abebdccd4d46c7be428af5a6173947",
        "bbox": [
            101,
            503,
            174,
            594
        ],
        "mask": {
        "size": [
            900,
            1600
        ],
        "counts": "Z15oMjFTbDAyTjFPMk4yTjFPMDAwMDAwMDAwMDAwMDAwMDAwMU8wTTNKNks1SjZLNUo2SzVKNks1SjdKNUo2TTMwMEhlTWdWT1syVmkwaE1qVk9YMlZpMGhNalZPWDJWaTBoTWpWT1gyVmkwaE1qVk9YMlZpMGhNalZPWTJVaTBnTWtWT1gyVmkwaE1qVk9YMlZpMGhNalZPWDJWaTBoTWpWT1gyVmkwaE1qVk9YMlVpMGpNalZPVjJhaTAxM0w1TDVLNUs0TDVLNUs0TDVKNks0TDVLNUs0TDNNME8xMDAwMDAxTzAwMDAwMDBPMk8wMDAwMDAwMDRMbWdUVzE="
        },
        "attribute_tokens": [],
        "sample_data_token": "003bf191da774ac3b7c47e44075d9cf9"
    }

    <v1.0-{split}/attribute.json>, sample attribute
    {
        "token": "271f6773e4d2496cbb9942c204c8a4c1",
        "name": "cycle.with_rider",
        "description": "There is a rider on the bicycle or motorcycle."
    }

    <v1.0-{split}/category.json, sample category
    {
        "token": "63a94dfa99bb47529567cd90d3b58384",
        "name": "animal",
        "description": "All animals, e.g. cats, rats, dogs, deer, birds."
    },
    """

    _CATEGORIES = {
        "animal": 0,
        "flat.driveable_surface": 1,
        "human.pedestrian.adult": 2,
        "human.pedestrian.child": 3,
        "human.pedestrian.construction_worker": 4,
        "human.pedestrian.personal_mobility": 5,
        "human.pedestrian.police_officer": 6,
        "human.pedestrian.stroller": 7,
        "human.pedestrian.wheelchair": 8,
        "movable_object.barrier": 9,
        "movable_object.debris": 10,
        "movable_object.pushable_pullable": 11,
        "movable_object.trafficcone": 12,
        "static_object.bicycle_rack": 13,
        "vehicle.bicycle": 14,
        "vehicle.bus.bendy": 15,
        "vehicle.bus.rigid": 16,
        "vehicle.car": 17,
        "vehicle.construction": 18,
        "vehicle.ego": 19,
        "vehicle.emergency.ambulance": 20,
        "vehicle.emergency.police": 21,
        "vehicle.motorcycle": 22,
        "vehicle.trailer": 23,
        "vehicle.truck": 24,
    }

    def category_to_cls(self, category: str) -> int:
        return self._CATEGORIES[category]

    def filter_by_token(
        self, data: List[Dict[str, Any]], field: str, match_value: str
    ) -> List[Dict[str, Any]]:
        filtered_list = []
        for item in data:
            if item.get(field) == match_value:
                filtered_list.append(item)
        return filtered_list

    def __init__(
        self,
        split: Union[Literal["train", "val", "test"]] = "train",
        size: Union[Literal["mini", "full"]] = "mini",
        **kwargs,
    ):

        from nuimages import NuImages

        root_dir = project_root_dir() / "data" / "nuimages" / size
        img_dir = root_dir
        mask_annotations_file = root_dir / f"v1.0-{size}" / "object_ann.json"
        categories_file = root_dir / f"v1.0-{size}" / "category.json"
        sample_data_labels_file = root_dir / f"v1.0-{size}" / "sample_data.json"
        attributes_file = root_dir / f"v1.0-{size}" / "attribute.json"

        self.nuim = NuImages(
            dataroot=img_dir, version=f"v1.0-{size}", verbose=True, lazy=True
        )

        self.sample_data_labels = json.load(open(sample_data_labels_file))
        self.attribute_labels = json.load(open(attributes_file))
        self.category_labels = json.load(open(categories_file))
        self.mask_annotations = json.load(open(mask_annotations_file))

        img_labels = []
        for i in range(len(self.nuim.sample)):
            # see: https://www.nuscenes.org/tutorials/nuimages_tutorial.html
            sample = self.nuim.sample[i]
            sample_token = sample["token"]
            key_camera_token = sample["key_camera_token"]
            object_tokens, surface_tokens = self.nuim.list_anns(sample_token)

            object_data = []
            for object_token in object_tokens:
                obj = self.nuim.get("object_ann", object_token)
                category_token = obj["category_token"]
                attribute_tokens = obj["attribute_tokens"]
                attributes = []
                for attribute_token in attribute_tokens:
                    attribute = self.nuim.get("attribute", attribute_token)
                    attributes.append(attribute)

                category = self.nuim.get("category", category_token)["name"]
                obj["category"] = category
                obj["attributes"] = attributes
                object_data.append(obj)

            sample_data = self.nuim.get("sample_data", key_camera_token)
            img_filename = sample_data["filename"]
            timestamp = sample_data["timestamp"]
            img_labels.append(
                {
                    "filename": img_filename,
                    "labels": object_data,
                    "timestamp": timestamp,
                }
            )

        def merge_transform(
            image: Tensor, labels: List[Dict[str, Any]], timestamp: str
        ) -> Tuple[
            Tensor,
            List[Tuple[InstanceSegmentationResultI, Dict[str, Any], str]],
            Dict[str, Any],
            str,
        ]:
            results = []
            attributes = []

            for instance_id, obj_label in enumerate(labels):
                _, height, width = image.shape
                obj_category = obj_label["category"]
                obj_attributes = obj_label["attributes"]
                new_mask = obj_label["mask"].copy()
                new_mask["counts"] = base64.b64decode(new_mask["counts"])
                mask = cocomask.decode(new_mask)

                results.append(
                    InstanceSegmentationResultI(
                        score=1.0,
                        cls=self.category_to_cls(obj_category),
                        label=obj_category,
                        instance_id=instance_id,
                        image_hw=(height, width),
                        mask=torch.from_numpy(mask).unsqueeze(0),
                        mask_format=Mask_Format.BITMASK,
                    )
                )
                attributes.append(obj_attributes)

            return (image, results, attributes, timestamp)

        super().__init__(
            img_labels=img_labels,
            img_dir=img_dir,
            merge_transform=merge_transform,
            **kwargs,
        )

    def __getitem__(self, idx: int) -> Union[Any, Tuple[Tensor, Dict, Dict, str]]:
        print(f"__getitem__ entered, {len(self.img_labels)}")
        img_filename = self.img_labels[idx]["filename"]
        labels = self.img_labels[idx]["labels"]
        timestamp = self.img_labels[idx]["timestamp"]
        img_path = os.path.join(self.img_dir, img_filename)
        image = read_image(img_path)

        if self.transform:
            image = self.transform(image)
        if self.target_transform:
            labels = self.target_transform(labels)
        if self.merge_transform:
            image, labels, attributes, timestamp = self.merge_transform(
                image, labels, timestamp
            )

        return {
            "image": image,
            "labels": labels,
            "attributes": attributes,
            "timestamp": timestamp,
        }


class WaymoDataset(ImageDataset):
    """
    -    camera_image/{segment_context_name}.parquet
    -    15 columns
    -    Index(['key.segment_context_name', 'key.frame_timestamp_micros',
    -       'key.camera_name', '[CameraImageComponent].image',
    -       '[CameraImageComponent].pose.transform',
    -       '[CameraImageComponent].velocity.linear_velocity.x',
    -       '[CameraImageComponent].velocity.linear_velocity.y',
    -       '[CameraImageComponent].velocity.linear_velocity.z',
    -       '[CameraImageComponent].velocity.angular_velocity.x',
    -       '[CameraImageComponent].velocity.angular_velocity.y',
    -       '[CameraImageComponent].velocity.angular_velocity.z',
    -       '[CameraImageComponent].pose_timestamp',
    -       '[CameraImageComponent].rolling_shutter_params.shutter',
    -       '[CameraImageComponent].rolling_shutter_params.camera_trigger_time',
    -       '[CameraImageComponent].rolling_shutter_params.camera_readout_done_time'],
    -      dtype='object')
    -    (variable_size_rows, 15)
    -
    -    camera_box/{segment_context_name}.parquet
    -    11 columns
    -    Index(['key.segment_context_name', 'key.frame_timestamp_micros',
    -       'key.camera_name', 'key.camera_object_id',
    -       '[CameraBoxComponent].box.center.x',
    -       '[CameraBoxComponent].box.center.y', '[CameraBoxComponent].box.size.x',
    -       '[CameraBoxComponent].box.size.y', '[CameraBoxComponent].type',
    -       '[CameraBoxComponent].difficulty_level.detection',
    -       '[CameraBoxComponent].difficulty_level.tracking'],
    -      dtype='object')
    -    (variable_size_rows, 11)
    -
    -"""

    _CATEGORIES = {
        "TYPE_UNKNOWN": 0,
        "TYPE_VEHICLE": 1,
        "TYPE_PEDESTRIAN": 2,
        "TYPE_SIGN": 3,
        "TYPE_CYCLIST": 4,
    }

    _CLS_TO_CATEGORIES = {
        "0": "TYPE_UNKNOWN",
        "1": "TYPE_VEHICLE",
        "2": "TYPE_PEDESTRIAN",
        "3": "TYPE_SIGN",
        "4": "TYPE_CYCLIST",
    }

    _CATEGORIES_TO_COCO = {
        "TYPE_UNKNOWN": "unknown",  # ??
        "TYPE_VEHICLE": "vehicle",  # ??
        "TYPE_PEDESTRIAN": "pedestrain",
        "TYPE_SIGN": "traffic sign",
        "TYPE_CYCLIST": "person",
    }

    def category_to_cls(self, category: str) -> int:
        return self._CATEGORIES[category]

    def category_to_coco(self, category: str):
        return self._CATEGORIES_TO_COCO[category]

    def cls_to_category(self, cls: int) -> str:
        return self._CLS_TO_CATEGORIES[str(cls)]

    def __init__(
        self,
        split: Union[Literal["training", "validation", "testing"]] = "training",
        **kwargs,
    ):
        root_dir = project_root_dir() / "data" / "waymo"
        self.camera_img_dir = root_dir / f"{split}" / "camera_image"
        self.camera_box_dir = root_dir / f"{split}" / "camera_box"

        # Check if directories exist
        if not os.path.exists(self.camera_img_dir) or not os.path.exists(
            self.camera_box_dir
        ):
            raise FileNotFoundError(
                f"Directories not found: {self.camera_img_dir}, {self.camera_box_dir}"
            )

        # Initialize img_labels
        self.img_labels = []

        # Get the camera image files in the directory
        camera_image_files = [
            f for f in os.listdir(self.camera_img_dir) if f.endswith(".parquet")
        ]

        camera_image_files = camera_image_files[
            :10
        ]  # TODO: doing this because using the entire validation gives us memory issue. Need to change later.

        # Check if image files are found
        if not camera_image_files:
            raise FileNotFoundError(
                f"No parquet image files found in {self.camera_img_dir}"
            )

        merged_dfs = []
        for image_file in camera_image_files:
            box_file = image_file.replace("camera_image", "camera_box")
            image_path = self.camera_img_dir / image_file
            box_path = self.camera_box_dir / box_file

            # Check if the box file exists
            if not os.path.exists(box_path):
                print(f"Box file not found for {image_file}: {box_path}")
                continue

            # Load the dataframes
            image_df = pd.read_parquet(image_path)
            box_df = pd.read_parquet(box_path)

            unique_images_df = box_df.groupby(
                [
                    "key.segment_context_name",
                    "key.frame_timestamp_micros",
                    "key.camera_name",
                ]
            )
            # Merge image and box data
            merged_df = pd.merge(
                image_df,
                box_df,
                on=[
                    "key.segment_context_name",
                    "key.frame_timestamp_micros",
                    "key.camera_name",
                ],
                how="inner",
            )

            if merged_df.empty:
                print(f"No matches found for {image_file} and {box_file}.")
            else:
                print(f"Merged DataFrame for {image_file}: {merged_df.shape}\n")
                merged_dfs.append(merged_df)

        # Group dataframes by unique identifiers and process them
        for merged_df in merged_dfs:
            grouped_df = merged_df.groupby(
                [
                    "key.segment_context_name",
                    "key.frame_timestamp_micros",
                    "key.camera_name",
                ]
            )

            for group_name, group_data in grouped_df:
                # Each group has one unique image frame, in which all the detected objects belong to
                image_data = group_data.iloc[0]
                img_bytes = image_data["[CameraImageComponent].image"]
                frame_timestamp_micros = image_data["key.frame_timestamp_micros"]

                labels = []
                for _, row in group_data.iterrows():
                    labels.append(
                        {
                            "type": row["[CameraBoxComponent].type"],
                            "bbox": convert_to_xyxy(
                                row["[CameraBoxComponent].box.center.x"],
                                row["[CameraBoxComponent].box.center.y"],
                                row["[CameraBoxComponent].box.size.x"],
                                row["[CameraBoxComponent].box.size.y"],
                            ),
                        }
                    )

                self.img_labels.append(
                    {
                        "name": group_name,
                        "image": img_bytes,
                        "labels": labels,
                        "attributes": {},  # empty for now, can adjust later to add more Waymo related attributes info
                        "timestamp": str(frame_timestamp_micros),
                    }
                )

        if not self.img_labels:
            raise ValueError(
                f"No valid data found in {self.camera_img_dir} and {self.camera_box_dir}"
            )

        def merge_transform(image, labels, attributes, timestamp):
            results = []

            for label in labels:

                cls = label["type"]
                bbox = label["bbox"]
                class_label = self.cls_to_category(cls)

                result = ObjectDetectionResultI(
                    score=1.0,
                    cls=cls,
                    label=self.category_to_coco(class_label),
                    bbox=list(bbox),
                    image_hw=image.shape,
                    attributes=[attributes],
                )
                results.append(result)

            return (image, results, attributes, timestamp)

        # Call the parent class constructor (no annotations_file argument)
        super().__init__(
            annotations_file=None,
            img_dir=str(self.camera_img_dir),
            img_labels=self.img_labels,
            merge_transform=merge_transform,
            **kwargs,
        )

    def __len__(self) -> int:
        return len(self.img_labels)

    def __getitem__(self, idx: int) -> Dict:
        """Retrieve an image and its annotations."""
        if idx >= len(self.img_labels):
            raise IndexError(
                f"Index {idx} out of range for dataset with {len(self.img_labels)} samples."
            )

        img_data = self.img_labels[idx]
        img_bytes = img_data["image"]
        labels = img_data["labels"]
        timestamp = img_data["timestamp"]
        attributes = img_data["attributes"]

        # Decode the image
        image = transforms.ToTensor()(Image.open(io.BytesIO(img_bytes)))

        # Apply transformations if any
        if self.transform:
            image, labels = self.transform(image, labels)
        if self.target_transform:
            labels = self.target_transform(labels)
        if self.merge_transform:
            image, labels, attributes, timestamp = self.merge_transform(
                image, labels, attributes, timestamp
            )

        return {
            "image": image,
            "labels": labels,
            "attributes": attributes,
            "timestamp": timestamp,
        }


class WaymoDataset_seg(ImageDataset):

    _CATEGORIES = {
        "TYPE_UNDEFINED": 0,
        "TYPE_EGO_VEHICLE": 1,
        "TYPE_CAR": 2,
        "TYPE_TRUCK": 3,
        "TYPE_BUS": 4,
        "TYPE_OTHER_LARGE_VEHICLE": 5,
        "TYPE_BICYCLE": 6,
        "TYPE_MOTORCYCLE": 7,
        "TYPE_TRAILER": 8,
        "TYPE_PEDESTRIAN": 9,
        "TYPE_CYCLIST": 10,
        "TYPE_MOTORCYCLIST": 11,
        "TYPE_BIRD": 12,
        "TYPE_GROUND_ANIMAL": 13,
        "TYPE_CONSTRUCTION_CONE_POLE": 14,
        "TYPE_POLE": 15,
        "TYPE_PEDESTRIAN_OBJECT": 16,
        "TYPE_SIGN": 17,
        "TYPE_TRAFFIC_LIGHT": 18,
        "TYPE_BUILDING": 19,
        "TYPE_ROAD": 20,
        "TYPE_LANE_MARKER": 21,
        "TYPE_ROAD_MARKER": 22,
        "TYPE_SIDEWALK": 23,
        "TYPE_VEGETATION": 24,
        "TYPE_SKY": 25,
        "TYPE_GROUND": 26,
        "TYPE_DYNAMIC": 27,
        "TYPE_STATIC": 28,
    }

    _CLS_TO_CATEGORIES = {str(v): k for k, v in _CATEGORIES.items()}

    # See: https://github.com/waymo-research/waymo-open-dataset/blob/master/src/waymo_open_dataset/protos/camera_segmentation.proto

    def category_to_cls(self, category: str) -> int:
        return self._CATEGORIES[category]

    def cls_to_category(self, cls: int) -> str:
        return self._CLS_TO_CATEGORIES[str(cls)]

    def get_semantic_class(self, instance_map, semantic_map, instance_id):
        mask = instance_map == instance_id
        semantic_classes = semantic_map[mask]
        unique_semantic_classes = np.unique(semantic_classes)
        return unique_semantic_classes.tolist()

    def __init__(
        self,
        split: Union[Literal["training", "validation", "testing"]] = "training",
        **kwargs,
    ):
        root_dir = project_root_dir() / "data" / "waymo"
        self.camera_img_dir = root_dir / f"{split}" / "camera_image"
        self.camera_box_dir = root_dir / f"{split}" / "camera_box"

        # Check if directories exist
        if not os.path.exists(self.camera_img_dir) or not os.path.exists(
            self.camera_box_dir
        ):
            raise FileNotFoundError(
                f"Directories not found: {self.camera_img_dir}, {self.camera_box_dir}"
            )

        # Initialize img_labels
        self.img_labels = []

        # Get the camera image files in the directory
        camera_image_files = [
            str(self.camera_img_dir / f)
            for f in os.listdir(self.camera_img_dir)
            if f.endswith(".parquet")
        ]

        # Check if image files are found
        if not camera_image_files:
            raise FileNotFoundError(
                f"No parquet image files found in {self.camera_img_dir}"
            )

        merged_dfs = []
        num_empty = 0
        for image_file in camera_image_files:
            seg_file = image_file.replace("camera_image", "camera_segmentation")
            image_path = self.camera_img_dir / image_file
            seg_path = self.camera_box_dir / seg_file

            seg_df = pd.read_parquet(seg_path)
            if seg_df.empty:
                num_empty += 1
                continue

            image_df = pd.read_parquet(image_path)

            merged_df = pd.merge(
                image_df,
                seg_df,
                on=[
                    "key.segment_context_name",
                    "key.frame_timestamp_micros",
                    "key.camera_name",
                ],
                how="inner",
            )

            if merged_df.empty:
                print(f"No matches found for {image_file} and {seg_file}.")
            else:
                print(f"Merged DataFrame for {image_file}: {merged_df.shape}\n")
                merged_dfs.append(merged_df)

        print(f"{num_empty}/{len(camera_image_files)} are empty")

        # Group dataframes by unique identifiers and process them
        for merged_df in merged_dfs:
            grouped_df = merged_df.groupby(
                [
                    "key.segment_context_name",
                    "key.frame_timestamp_micros",
                    "key.camera_name",
                ]
            )

            for group_name, group_data in grouped_df:
                image_data = group_data.iloc[0]
                img_bytes = image_data["[CameraImageComponent].image"]
                frame_timestamp_micros = image_data["key.frame_timestamp_micros"]

                labels = []
                for _, row in group_data.iterrows():

                    labels.append(
                        {
                            "masks": row[
                                "[CameraSegmentationLabelComponent].panoptic_label"
                            ],
                            "global_id": row[
                                "[CameraSegmentationLabelComponent].instance_id_to_global_id_mapping.global_instance_ids"
                            ],
                            "instance_id": row[
                                "[CameraSegmentationLabelComponent].instance_id_to_global_id_mapping.local_instance_ids"
                            ],
                            "divisor": row[
                                "[CameraSegmentationLabelComponent].panoptic_label_divisor"
                            ],
                        }
                    )

                self.img_labels.append(
                    {
                        "name": group_name,
                        "image": img_bytes,
                        "labels": labels,
                        "attributes": {},  # empty for now, can adjust later to add more Waymo related attributes info
                        "timestamp": str(frame_timestamp_micros),
                    }
                )

        if not self.img_labels:
            raise ValueError(
                f"No valid data found in {self.camera_img_dir} and {self.camera_box_dir}"
            )

        def merge_transform(image, labels, attributes, timestamp):
            masks_bytes = labels[0]["masks"]
            divisor = labels[0]["divisor"]
            instance_id = labels[0]["instance_id"]
            masks = transforms.ToTensor()(Image.open(io.BytesIO(masks_bytes)))
            instance_masks = masks % divisor
            semantic_masks = masks // divisor

            results = []
            for i in instance_id:
                semantic_id = self.get_semantic_class(instance_masks, semantic_masks, i)
                class_id = semantic_id[
                    0
                ]  # see: https://github.com/waymo-research/waymo-open-dataset/issues/570 and page 6 of the original waymo paper: https://www.ecva.net/papers/eccv_2022/papers_ECCV/papers/136890052.pdf
                instance_mask = instance_masks == i
                result = InstanceSegmentationResultI(
                    score=1.0,
                    cls=int(class_id),
                    label=self.cls_to_category(class_id),
                    instance_id=i,
                    image_hw=image.shape,
                    mask=instance_mask,
                )
                results.append(result)

            return image, results, attributes, timestamp

        # Call the parent class constructor (no annotations_file argument)
        super().__init__(
            annotations_file=None,
            img_dir=str(self.camera_img_dir),
            img_labels=self.img_labels,
            merge_transform=merge_transform,
            **kwargs,
        )

    def __len__(self) -> int:
        return len(self.img_labels)

    def __getitem__(self, idx: int) -> Dict:
        """Retrieve an image and its annotations."""
        if idx >= len(self.img_labels):
            raise IndexError(
                f"Index {idx} out of range for dataset with {len(self.img_labels)} samples."
            )

        img_data = self.img_labels[idx]
        img_bytes = img_data["image"]
        labels = img_data["labels"]
        timestamp = img_data["timestamp"]
        attributes = img_data["attributes"]
        # Decode the image
        image = transforms.ToTensor()(Image.open(io.BytesIO(img_bytes)))

        # Apply transformations if any
        if self.transform:
            image = self.transform(image)
        if self.target_transform:
            labels = self.target_transform(labels)
        if self.merge_transform:
            image, labels, attributes, timestamp = self.merge_transform(
                image, labels, attributes, timestamp
            )

        return {
            "image": image,
            "labels": labels,
            "attributes": attributes,
            "timestamp": timestamp,
        }<|MERGE_RESOLUTION|>--- conflicted
+++ resolved
@@ -21,14 +21,10 @@
 from torch import Tensor
 from torch.utils.data import Dataset
 from torchvision import transforms
-<<<<<<< HEAD
 import torch
 from scenic_reasoning.utilities.common import convert_to_xyxy, read_image
 import base64
 from pycocotools import mask as cocomask
-=======
-from torchvision.io import decode_image
->>>>>>> 70d25521
 
 
 class ImageDataset(Dataset):
@@ -1113,6 +1109,7 @@
         image = transforms.ToTensor()(Image.open(io.BytesIO(img_bytes)))
 
         # Apply transformations if any
+
         if self.transform:
             image, labels = self.transform(image, labels)
         if self.target_transform:
@@ -1122,6 +1119,7 @@
                 image, labels, attributes, timestamp
             )
 
+        
         return {
             "image": image,
             "labels": labels,

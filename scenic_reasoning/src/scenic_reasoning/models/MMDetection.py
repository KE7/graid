from pathlib import Path
from typing import Iterator, List, Optional, Union

import numpy as np
import torch
from PIL import Image
from scenic_reasoning.interfaces.InstanceSegmentationI import (
    InstanceSegmentationModelI,
    InstanceSegmentationResultI,
    Mask_Format,
)
from scenic_reasoning.interfaces.ObjectDetectionI import (
    BBox_Format,
    ObjectDetectionModelI,
    ObjectDetectionResultI,
    ObjectDetectionUtils,
)
from scenic_reasoning.utilities.coco import coco_label
from scenic_reasoning.utilities.common import get_default_device

#  hack_registry.py
import logging

from mmengine.registry import Registry
from mmengine.logging import print_log
from typing import Type, Optional, Union, List


# https://github.com/open-mmlab/mmdetection/issues/12008
def _register_module(self,
                     module: Type,
                     module_name: Optional[Union[str, List[str]]] = None,
                     force: bool = False) -> None:
    """Register a module.

    Args:
        module (type): Module to be registered. Typically a class or a
            function, but generally all ``Callable`` are acceptable.
        module_name (str or list of str, optional): The module name to be
            registered. If not specified, the class name will be used.
            Defaults to None.
        force (bool): Whether to override an existing class with the same
            name. Defaults to False.
    """
    if not callable(module):
        raise TypeError(f'module must be Callable, but got {type(module)}')

    if module_name is None:
        module_name = module.__name__
    if isinstance(module_name, str):
        module_name = [module_name]
    for name in module_name:
        if not force and name in self._module_dict:
            existed_module = self.module_dict[name]
            # raise KeyError(f'{name} is already registered in {self.name} '
            #                f'at {existed_module.__module__}')
            print_log(
                f'{name} is already registered in {self.name} '
                f'at {existed_module.__module__}. Registration ignored.',
                logger='current',
                level=logging.INFO
            )
        self._module_dict[name] = module


Registry._register_module = _register_module

# fmt: off
import mmdet
from mmdet.apis import DetInferencer, inference_detector, init_detector
from mmdet.registry import VISUALIZERS
from mmengine.utils import get_git_hash
from mmengine.utils.dl_utils import collect_env as collect_base_env
# fmt: on


class MMdetection_obj(ObjectDetectionModelI):
    def __init__(self, config_file: str, checkpoint_file, **kwargs) -> None:
        device = "cpu"  # Using mps will error, see: https://github.com/open-mmlab/mmdetection/issues/11794
        if torch.cuda.is_available():
            device = "cuda"

        self._model = init_detector(config_file, checkpoint_file, device=device)
        self.model_name = config_file

        # set class_agnostic to True to avoid overlaps: https://github.com/open-mmlab/mmdetection/issues/6254
<<<<<<< HEAD
        # if "co_dino" in config_file:
        #     self._model.test_cfg.rcnn.nms.class_agnostic = True
=======
        # self._model.test_cfg.rcnn.nms.class_agnostic = True
>>>>>>> 0ef7bdec

    def collect_env(self):
        """Collect the information of the running environments."""
        env_info = collect_base_env()
        env_info["MMDetection"] = f"{mmdet.__version__}+{get_git_hash()[:7]}"
        return env_info

    def identify_for_image(
        self,
        image: Union[np.ndarray, torch.Tensor],
        debug: bool = False,
        **kwargs,
    ) -> List[List[ObjectDetectionResultI]]:
        """
        Run object detection on an image or a batch of images.

        Args:
            image: either a PIL image or a tensor of shape (B, C, H, W)
                where B is the batch size, C is the channel size, H is the
                height, and W is the width.

        Returns:
            A list of list of ObjectDetectionResultI, where the outer list
            represents the batch of images, and the inner list represents the
            detections in a particular image.
        """

        # image is batched input. MMdetection only supports Union[InputType, Sequence[InputType]], where InputType = Union[str, np.ndarray]
        image_list = [
            image[i].permute(1, 2, 0).cpu().numpy().astype(np.uint8) for i in range(len(image))
        ]
        image_hw = image_list[0].shape[:-1]
        predictions = inference_detector(self._model, image_list)

        all_objects = []

        for pred in predictions:
            bboxes = pred.pred_instances.bboxes.tolist()
            labels = pred.pred_instances.labels
            scores = pred.pred_instances.scores
            image_hw = pred.pad_shape  # TODO: should I use pad_shape or img_shape?
            objects = []

            for i in range(len(labels)):
                cls_id = labels[i].item()
                score = scores[i].item()
                bbox = bboxes[i]

                odr = ObjectDetectionResultI(
                    score=score,
                    cls=cls_id,
                    label=coco_label[cls_id],
                    bbox=bbox,
                    image_hw=image_hw,
                    bbox_format=BBox_Format.XYXY,
                )
                objects.append(odr)
            all_objects.append(objects)

        if debug:
            for i in range(len(image_list)):
                curr_img = image_list[i]
                if image_list[i].dtype == np.float32:
                    curr_img = curr_img.astype(np.uint8)
                ObjectDetectionUtils.show_image_with_detections(
                    Image.fromarray(curr_img), all_objects[i]
                )

        return all_objects

    def identify_for_image_batch(
        self,
        image: Union[np.ndarray, torch.Tensor],
        debug: bool = False,
        **kwargs,
    ) -> List[List[ObjectDetectionResultI]]:
        """
        Run object detection on an image or a batch of images.

        Args:
            image: either a PIL image or a tensor of shape (B, C, H, W)
                where B is the batch size, C is the channel size, H is the
                height, and W is the width.

        Returns:
            A list of list of ObjectDetectionResultI, where the outer list
            represents the batch of images, and the inner list represents the
            detections in a particular image.
        """
        return self.identify_for_image(image, debug, **kwargs)
        if isinstance(image, torch.Tensor):
            image = image.permute(0, 2, 3, 1).cpu().numpy().astype(np.uint8)
        elif isinstance(image, np.ndarray):
            image = image.transpose(0, 2, 3, 1).astype(np.uint8)
        else:
            raise ValueError("Image must be a numpy array or a torch tensor.")

        predictions = inference_detector(self._model, image)

        all_objects = []
        for i in range(predictions.shape[0]):
            pred = predictions[i]
            bboxes = pred.pred_instances.bboxes.tolist()
            labels = pred.pred_instances.labels
            scores = pred.pred_instances.scores
            image_hw = pred.pad_shape
            objects = []
            for i in range(len(labels)):
                cls_id = labels[i].item()
                score = scores[i].item()
                bbox = bboxes[i]
                odr = ObjectDetectionResultI(
                    score=score,
                    cls=cls_id,
                    label=coco_label[cls_id],
                    bbox=bbox,
                    image_hw=image_hw,
                    bbox_format=BBox_Format.XYXY,
                )
                objects.append(odr)
            all_objects.append(objects)
        if debug:
            for i in range(len(image)):
                curr_img = image[i]
                if image.dtype == np.float32:
                    curr_img = curr_img.astype(np.uint8)
                ObjectDetectionUtils.show_image_with_detections(
                    Image.fromarray(curr_img), all_objects[i]
                )
        return all_objects

    def identify_for_video(
        self,
        video: Union[Iterator[Image.Image], List[Image.Image]],
        batch_size: int = 1,
    ) -> List[List[ObjectDetectionResultI]]:
        pass

    def to(self, device: Union[str, torch.device]):
        pass

    def set_threshold(self, threshold: float):
        self._model.cfg.model.test_cfg.rcnn.score_thr = threshold

    def __str__(self):
        return self.model_name


class MMdetection_seg(InstanceSegmentationModelI):
    def __init__(self, config_file: str, checkpoint_file, **kwargs) -> None:
        device = "cpu"  # Using mps will error, see: https://github.com/open-mmlab/mmdetection/issues/11794
        if torch.cuda.is_available():
            device = "cuda"
        self._model = init_detector(config_file, checkpoint_file, device=device)

        # set class_agnostic to True to avoid overlaps: https://github.com/open-mmlab/mmdetection/issues/6254
        self._model.test_cfg.rcnn.nms.class_agnostic = True

    def identify_for_image(
        self,
        image: Union[
            str, Path, int, Image.Image, list, tuple, np.ndarray, torch.Tensor
        ],
        debug: bool = False,
        **kwargs,
    ) -> List[List[Optional[InstanceSegmentationResultI]]]:
        """
        Run instance segmentation on an image or a batch of images.

        Args:
            image: either a PIL image or a tensor of shape (B, C, H, W)
                where B is the batch size, C is the channel size, H is the
                height, and W is the width.

        Returns:
            A list of list of InstanceSegmentationResultI, where the outer list
            represents the batch of images, and the inner list represents the
            detections in a particular image.
        """
        image_list = [
            image[i].permute(1, 2, 0).cpu().numpy() for i in range(len(image))
        ]
        predictions = inference_detector(self._model, image_list)

        # if debug:
        #     # TODO: design a new visualizer
        #     visualizer = VISUALIZERS.build(self._model.cfg.visualizer)
        #     visualizer.dataset_meta = self._model.dataset_meta
        #     for i in range(len(image_list)):
        #         visualizer.add_datasample(
        #             'result',
        #             image_list[i],
        #             data_sample=predictions[i],
        #             draw_gt = None,
        #             wait_time=0
        #         )
        #         visualizer.show()

        all_instances = []
        for pred in predictions:
            masks = pred.pred_instances.masks
            labels = pred.pred_instances.labels
            scores = pred.pred_instances.scores
            image_hw = pred.pad_shape  # TODO: should I use pad_shape or img_shape?
            instances = []
            for i in range(len(labels)):
                cls_id = labels[i].item()
                mask = masks[i]
                score = scores[i].item()
                instance = InstanceSegmentationResultI(
                    score=score,
                    cls=cls_id,
                    label=coco_label[cls_id],
                    instance_id=i,
                    mask=mask.unsqueeze(0),
                    image_hw=image_hw,
                    mask_format=Mask_Format.BITMASK,
                )

                instances.append(instance)
            all_instances.append(instances)

        return all_instances

    def identify_for_image_batch(
        self,
        image: Union[
            str, Path, int, Image.Image, list, tuple, np.ndarray, torch.Tensor
        ],
        debug: bool = False,
        **kwargs,
    ) -> List[Optional[InstanceSegmentationResultI]]:
        """Run instance segmentation on an image or a batch of images.
        Args:
            image: either a PIL image or a tensor of shape (B, C, H, W) where B is the batch size,
                C is the channel size, H is the height, and W is the width.
            debug: If True, displays the image with segmentations.
        Returns:
            A list of InstanceSegmentationResultI for each image in the batch.
        """
        pass

    def identify_for_video(
        self,
        video: Union[Iterator[Image.Image], List[Image.Image]],
        batch_size: int = 1,
    ) -> Iterator[List[InstanceSegmentationResultI]]:
        pass

    def to(self, device: Union[str, torch.device]):
        # self._model.to(device)
        pass<|MERGE_RESOLUTION|>--- conflicted
+++ resolved
@@ -84,12 +84,7 @@
         self.model_name = config_file
 
         # set class_agnostic to True to avoid overlaps: https://github.com/open-mmlab/mmdetection/issues/6254
-<<<<<<< HEAD
-        # if "co_dino" in config_file:
-        #     self._model.test_cfg.rcnn.nms.class_agnostic = True
-=======
         # self._model.test_cfg.rcnn.nms.class_agnostic = True
->>>>>>> 0ef7bdec
 
     def collect_env(self):
         """Collect the information of the running environments."""

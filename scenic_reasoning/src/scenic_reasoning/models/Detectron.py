import cv2
import torch
from detectron2.utils.logger import setup_logger
from scenic_reasoning.utilities.common import get_default_device

setup_logger()
from typing import List, Optional, Iterator, Union
from PIL import Image
from itertools import islice

import cv2
import numpy as np
import matplotlib.pyplot as plt
from detectron2 import model_zoo
from detectron2.config import get_cfg
from detectron2.data import MetadataCatalog
from detectron2.engine import DefaultPredictor
from detectron2.structures import BitMasks
from detectron2.utils.visualizer import Visualizer
from scenic_reasoning.interfaces.InstanceSegmentationI import (
    InstanceSegmentationResultI,
    Mask_Format,
)
<<<<<<< HEAD
=======
from PIL import Image
>>>>>>> 56d78f99
from scenic_reasoning.interfaces.ObjectDetectionI import (
    BBox_Format,
    ObjectDetectionModelI,
    ObjectDetectionResultI,
)
<<<<<<< HEAD
from scenic_reasoning.utilities.common import get_default_device


class Detectron_obj(ObjectDetectionModelI):
    def __init__(self, config_file: str, weights_file: str, threshold: float = 0.1):
        # Input Detectron2 config file and weights file
        cfg = get_cfg()
        cfg.MODEL.DEVICE = str(get_default_device())
        cfg.merge_from_file(model_zoo.get_config_file(config_file))
        cfg.MODEL.WEIGHTS = model_zoo.get_checkpoint_url(weights_file)
        cfg.MODEL.ROI_HEADS.SCORE_THRESH_TEST = threshold
        self._predictor = DefaultPredictor(cfg)
        self._metadata = MetadataCatalog.get(cfg.DATASETS.TRAIN[0])

    def identify_for_image(self, image, **kwargs) -> List[ObjectDetectionResultI]:
        """
        Run object detection on an image or a batch of images.
        Args:
            image: either a PIL image or a tensor of shape (B, C, H, W)
                where B is the batch size, C is the channel size, H is the
                height, and W is the width.
        Returns:
            A list of list of ObjectDetectionResultI, where the outer list
            represents the batch of images, and the inner list represents the
            detections in a particular image.
        """


        if isinstance(image, Image.Image):
            image = np.array(image)

        # TODO: Detectron2 predictor does not support batched inputs
        #  so either we loop through the batch or we do the preprocessing steps
        #  of the predictor ourselves and then call the model
        #  I prefer the latter approach. Preprocessing steps are in the predictor:
        #   - load the checkpoint
        #   - take the image in BGR format and apply conversion defined by cfg.INPUT.FORMAT
        #   - resize the image

        if isinstance(image, torch.Tensor):
            # Convert to HWC (Numpy format) if image is Pytorch tensor in CHW format
            if image.ndimension() == 4:  # Batched input (B, C, H, W)
                batch_results = []
                for img in image:
                    img_np = img.permute(1, 2, 0).cpu().numpy()  # Convert to HWC 
                    # img_np = img.cpu().numpy()
                    batch_results.append(self._process_single_image(img_np))
                return batch_results

            elif image.ndimension() == 3:  # Single input (C, H, W)
                print(f"image should be CHW: {image.shape}")
                image = image.permute(1, 2, 0).cpu().numpy()  # Convert to HWC
                image = np.ascontiguousarray(image)  # Ensure the array is contiguous in memory

        # Single image input
        print(f"image should be HWC: {image.shape}")
        return self._process_single_image(image)

    def _process_single_image(self, image: np.ndarray) -> List[ObjectDetectionResultI]:
        print(f"Image to predict: {image.shape}")

        predictions = self._predictor(image)
        
        print(f"Predictions: {predictions}")

        if len(predictions) == 0:
            print("Predictions were empty and not found in this image.")
            return [[None]]

        if "instances" not in predictions or len(predictions["instances"]) == 0:
            print("No instances or predictions in this image.")
            return [[None]]

        instances = predictions["instances"]

        if not hasattr(instances, "pred_boxes") or len(instances.pred_boxes) == 0:
            print("Prediction boxes attribute missing or not found in instances.")
            return [[None]]

        formatted_results = []
        for i in range(len(instances)):
            box = instances.pred_boxes[i].tensor.cpu().numpy().tolist()[0]
            score = instances.scores[i].item()
            cls_id = int(instances.pred_classes[i].item())
            label = self._metadata.thing_classes[cls_id]

            odr = ObjectDetectionResultI(
                score=score,
                cls=cls_id,
                label=label,
                bbox=box,
                image_hw=image.shape[:2],
                bbox_format=BBox_Format.XYXY,
            )

            formatted_results.append(odr)

        return formatted_results

    def identify_for_image_as_tensor(
        self, image, **kwargs
    ) -> List[ObjectDetectionResultI]:
        raise NotImplementedError

    def identify_for_video(
        self,
        video: Union[Iterator[Image.Image], List[Image.Image]],
        batch_size: int = 1,
    ) -> Iterator[List[List[ObjectDetectionResultI]]]:
        """
        Run object detection on a video represented as an iterator or list of images.
        Args:
            video: An iterator or list of PIL images.
            batch_size: Number of images to process at a time.
        Returns:
            An iterator of lists of lists of ObjectDetectionResultI, where the outer
            list represents the batches, the middle list represents frames, and the
            inner list represents detections within a frame.
        """
        def batch_iterator(iterable, n):
            iterator = iter(iterable)
            return iter(lambda: list(islice(iterator, n)), [])

        video_iterator = batch_iterator(video, batch_size)

        for batch in video_iterator:
            if not batch:  # End of iterator
                break

            batch_results = []
            for image in batch:
                if isinstance(image, Image.Image):
                    image = np.array(image)

                frame_results = self._process_single_image(image)
                batch_results.append(frame_results)

            yield batch_results

    def to(self, device: Union[str, torch.device]):
        pass
        
=======
>>>>>>> 56d78f99


class Detectron2InstanceSegmentation:
    def __init__(
        self,
        config_file: str,
        weights_file: str,
        device: Optional[str] = None,
        threshold: float = 0.1,
    ):
        cfg = get_cfg()
        if device is None:
            device = get_default_device()
        cfg.MODEL.DEVICE = device
        cfg.merge_from_file(model_zoo.get_config_file(config_file))
        cfg.MODEL.WEIGHTS = model_zoo.get_checkpoint_url(weights_file)
        cfg.MODEL.ROI_HEADS.SCORE_THRESH_TEST = threshold
        self.predictor = DefaultPredictor(cfg)
        self.metadata = MetadataCatalog.get(cfg.DATASETS.TRAIN[0])

    # new method for running the model for prediction
    def predict(self, image_tensor: torch.Tensor):
        image = image_tensor.permute(
            1, 2, 0
        ).numpy()  # Convert from (C, H, W) to (H, W, C)
        outputs = self.predictor(image)
        instances = outputs["instances"]
        results = []

        for idx in range(len(instances)):
            results.append(
                {
                    "score": instances.scores[idx].item(),
                    "cls": instances.pred_classes[idx].item(),
                    "bbox": instances.pred_boxes[idx].tensor.numpy()[
                        0
                    ],  # Convert bbox to array
                }
            )

        return results

    # method to see the segmentation on the image
    def visualize(self, im):  # image_tensor: torch.Tensor):
        # im = image_tensor.permute(1, 2, 0).numpy()
        outputs = self.predictor(im)
        v = Visualizer(im[:, :, ::-1], self.metadata, scale=1.2)
        v = v.draw_instance_predictions(outputs["instances"].to("cpu"))
        plt.figure(figsize=(14, 10))
        plt.imshow(cv2.cvtColor(v.get_image()[:, :, ::-1], cv2.COLOR_BGR2RGB))
        plt.show()

    def identify_for_tensor(
        self, image_tensor: torch.Tensor
    ) -> List[InstanceSegmentationResultI]:
        # Convert PyTorch tensor (C, H, W) to OpenCV format (H, W, C)
        image = image_tensor.permute(1, 2, 0).numpy()
        height, width = image.shape[:2]
        outputs = self.predictor(image)
        instances = outputs["instances"]
        results = []

        for idx in range(len(instances)):
            mask = BitMasks(instances.pred_masks[idx].unsqueeze(0))
            result = InstanceSegmentationResultI(
                score=instances.scores[idx].item(),
                cls=instances.pred_classes[idx].item(),
                label=self.metadata.thing_classes[instances.pred_classes[idx].item()],
                instance_id=idx,
                mask=mask,
                image_hw=(height, width),
                mask_format=Mask_Format.BITMASK,
            )
            results.append(result)

        return results<|MERGE_RESOLUTION|>--- conflicted
+++ resolved
@@ -21,16 +21,12 @@
     InstanceSegmentationResultI,
     Mask_Format,
 )
-<<<<<<< HEAD
-=======
 from PIL import Image
->>>>>>> 56d78f99
 from scenic_reasoning.interfaces.ObjectDetectionI import (
     BBox_Format,
     ObjectDetectionModelI,
     ObjectDetectionResultI,
 )
-<<<<<<< HEAD
 from scenic_reasoning.utilities.common import get_default_device
 
 
@@ -173,8 +169,6 @@
     def to(self, device: Union[str, torch.device]):
         pass
         
-=======
->>>>>>> 56d78f99
 
 
 class Detectron2InstanceSegmentation:

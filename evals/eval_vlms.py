import argparse
import ast
import io
import json
import os
import pickle
import random
import re
import sqlite3
from pathlib import Path

import pandas as pd
from PIL import Image
from scenic_reasoning.evaluator.metrics import ConstrainedDecoding, ExactMatch, LLMJudge
from scenic_reasoning.evaluator.prompts import (
    CoT,
    SetOfMarkPrompt,
    ZeroShotPrompt,
    ZeroShotPrompt_batch,
)
from scenic_reasoning.evaluator.vlms import (
    GPT,
    GPT_CD,
    GPT_CoT_CD,
    Gemini,
    Gemini_CD,
    Gemini_CoT_CD,
    Llama,
    Llama_CD,
    Llama_CoT_CD,
)
from scenic_reasoning.utilities.common import project_root_dir
from sqlitedict import SqliteDict
from torchvision import transforms
from tqdm import tqdm

DB_PATH = project_root_dir() / "data/databases_ablations"

bdd_path = project_root_dir() / "data/bdd_val_filtered"
nu_path = project_root_dir() / "data/nuimages_val_filtered"
waymo_path = project_root_dir() / "data/waymo_validation_interesting"


def iterate_sqlite_db(db_path, my_vlm, my_metric, my_prompt, use_batch=False):
    if "bdd" in db_path:
        db_base_path = bdd_path
    elif "nuimage" in db_path:
        db_base_path = nu_path
    else:
        db_base_path = waymo_path

    conn = sqlite3.connect(db_path)
    l = db_path.split("/")
    db_path = "_".join([l[-2], l[-1]])

    output_dir = db_path.split(".py")[0]
    output_dir = Path(output_dir)
    output_dir = output_dir / f"{my_vlm}_{my_prompt}_{my_metric}"
    output_dir.mkdir(parents=True, exist_ok=True)

    vlm_cache_loc = output_dir / f"{my_vlm}_{my_prompt}_{my_metric}_cache.db"
    vlm_cache = SqliteDict(
        str(vlm_cache_loc),
        tablename="vlm_cache",
        autocommit=True,
        encode=json.dumps,
        decode=json.loads,
    )

    # Get a list of all table names
    tables_query = "SELECT name FROM sqlite_master WHERE type='table';"
    tables = pd.read_sql(tables_query, conn)["name"].tolist()

    dataframes = {}
    for table in tables:
        df = pd.read_sql(f"SELECT * FROM '{table}'", conn)
        dataframes[table] = df

    conn.close()

    sampled_dataframes = {}
    sample_size = 100  # this is per table not across all tables
    print("Filtering rows...")

    for table_name, df in dataframes.items():
        filtered_rows = []
        for img_idx in tqdm(range(len(df))):
            row = df.iloc[img_idx]
            d = row.to_dict()

            pkl_path, v = d["key"], json.loads(d["value"])
            qa_list = v.get("qa_list", None)

            if not qa_list or qa_list == "Question not applicable":
                continue

            if isinstance(qa_list[0], list):
                qa_list = [random.choice(qa_list)]

            filtered_rows.append(row)

        filtered_df = pd.DataFrame(filtered_rows).reset_index(drop=True)
        if len(filtered_df) >= sample_size:
            sampled_df = filtered_df.sample(n=sample_size, random_state=42).reset_index(
                drop=True
            )
        else:
            print(
                f"Table '{table_name}' has only {len(filtered_df)} valid rows. Returning all."
            )
            sampled_df = filtered_df.copy()

        sampled_dataframes[table_name] = sampled_df

    correctness = []

    for table_idx, table in enumerate(sampled_dataframes):
        output_path = output_dir / f"{table_idx}.txt"
        if os.path.exists(output_path):
            with open(output_path, "r") as f:
                text = f.read()
                match = re.search(r"Correctness:\s*\n(.*?)\n", text)
                if match:
                    score = match.group(1)
                    score = ast.literal_eval(score)
                    correctness.append(score)
                else:
                    print(f"No correctness score found in {output_path}, skipping...")
            print(f"Skipping {output_path}")
            continue

        questions = []
        answers = []
        image, image_path = (
            None,
            None,
        )  # Initialize image_path to avoid 'possibly unbound' errors
        for img_idx, row in tqdm(
            sampled_dataframes[table].iterrows(), total=len(sampled_dataframes[table])
        ):
            row = sampled_dataframes[table].iloc[img_idx]

            d = row.to_dict()
            pkl_path, v = d["key"], json.loads(d["value"])
            pkl_path = str(db_base_path / pkl_path)

            qa_list = v["qa_list"]
            if not qa_list or qa_list == "Question not applicable":
                print("Empty question, skipping...")
                continue

            with open(pkl_path, "rb") as f:
                image_data = pickle.load(f)

            if "bdd" in db_path:
                image_path = image_data["name"]
                image_path = str(
                    project_root_dir() / f"data/bdd100k/images/100k/val/{image_path}"
                )
                image = image_path
            elif "nuimage" in db_path:
                image_path = image_data["filename"]
                image_path = str(
                    project_root_dir()
                    / f"/home/eecs/liheng/scenic-reasoning/data/nuimages/all/{image_path}"
                )
                image = image_path
            else:
                image_path = image_data["image"]
                image = transforms.ToTensor()(Image.open(io.BytesIO(image_path)))

            if isinstance(qa_list[0], list):
                questions += [item[0] for item in qa_list]
                answers += [item[1] for item in qa_list]
            else:
                questions.append(qa_list[0])
                answers.append(qa_list[1])

            if len(questions) == 0:
                print(f"No questions found for image index {img_idx}, skipping...")
                continue

        preds = []
        prompt = ""

        if use_batch and image_path is not None:
            questions = ", ".join([item for i, item in enumerate(questions)])
            answers = ", ".join([item for i, item in enumerate(answers)])
            _, prompt = my_prompt.generate_prompt(image_path, questions)
            if image_path is not None:
                cache_key = f"{image_path}_{prompt}"
                if cache_key in vlm_cache:
                    preds = vlm_cache[cache_key]
                else:
                    preds, prompt = my_vlm.generate_answer(
                        image_path, questions, my_prompt
                    )
                    vlm_cache[cache_key] = preds
            else:
                print("Warning: image_path is None, skipping batch processing")
                preds = []
            correctness.append(my_metric.evaluate(preds, answers))
            preds = preds
        else:
            for q, a in tqdm(zip(questions, answers), total=len(questions)):
                if len(q) < 5:  # check for "D" and "y"
                    raise ValueError(f"Question too short: {q}")

                # the cache key should be image_path + prompt
                _, prompt = my_prompt.generate_prompt(image, q)
                cache_key = f"{image_path}_{prompt}"
                if cache_key in vlm_cache:
                    pred = vlm_cache[cache_key]
                else:
                    pred, prompt = my_vlm.generate_answer(image, q, my_prompt)
                    vlm_cache[cache_key] = pred
                correct = my_metric.evaluate(pred, a)

                preds.append(pred)
                correctness.append(correct)

        with open(str(output_path), "w") as log_file:
            log_file.write(
                f"Image Path: \n{image_path if image_path is not None else 'None'}\n"
            )
            log_file.write(f"Questions: \n{questions}\n")
            log_file.write(f"Answers: \n{answers}\n")
            log_file.write(f"Prompt: \n{prompt}\n")
            log_file.write(f"Preds: \n{preds}\n")
            log_file.write(f"Correctness: \n{correctness}\n")
            log_file.write("\n")

    vlm_cache.close()
    conn.close()

    return sum(correctness) / len(correctness)


if __name__ == "__main__":
    parser = argparse.ArgumentParser(
        description="Evaluate VLMs using a SQLite database."
    )
    parser.add_argument(
        "--db_name",
        type=str,
        help="Path to the SQLite database.",
    )
    parser.add_argument(
        "--vlm",
        type=str,
        default="Llama",
        choices=[
            "GPT",
            "GPT_CD",
            "GPT_CoT_CD",
            "Gemini",
            "Gemini_CD",
            "Gemini_CoT_CD",
            "Llama",
            "Llama_CD",
            "Llama_CoT_CD",
        ],
        help="VLM to use for generating answers.",
    )
    parser.add_argument(
        "--metric",
        type=str,
        default="LLMJudge",
        choices=["ExactMatch", "LLMJudge"],
        help="Metric to use for evaluating answers.",
    )
    parser.add_argument(
        "--prompt",
        type=str,
        default="ZeroShotPrompt",
        choices=["SetOfMarkPrompt", "ZeroShotPrompt", "CoT"],
        help="Prompt to use for generating questions.",
    )
    parser.add_argument(
        "--region",
        type=str,
        default="us-central1",
    )

    args = parser.parse_args()

<<<<<<< HEAD
    use_batch = False
=======
    use_batch = False  # args.db_name = "bdd_val_0.2_/co_dino_5scale_swin_l_lsj_16xb1_3x_coco.py.sqlite"; args.vlm="Llama_CD"; args.metric="ExactMatch"; args.prompt="ZeroShotPrompt"
>>>>>>> 60a2822d

    db_path = str(DB_PATH / args.db_name)
    if args.vlm == "GPT":
        my_vlm = GPT()
        # use_batch = True
    elif args.vlm == "GPT_CD":
        my_vlm = GPT_CD()
    elif args.vlm == "GPT_CoT_CD":
        my_vlm = GPT_CoT_CD()
    elif args.vlm == "Llama":
        my_vlm = Llama()
        # use_batch = False
    elif args.vlm == "Llama_CD":
        my_vlm = Llama_CD()
    elif args.vlm == "Llama_CoT_CD":
        my_vlm = Llama_CoT_CD()
        # use_batch = False
    elif args.vlm == "Gemini":
        my_vlm = Gemini(location=args.region)
        # use_batch = True
    elif args.vlm == "Gemini_CD":
        my_vlm = Gemini_CD(location=args.region)
    elif args.vlm == "Gemini_CoT_CD":
        my_vlm = Gemini_CoT_CD(location=args.region)
        # use_batch = False
    else:
        raise ValueError(f"Unknown VLM: {args.vlm}")

    if args.metric == "LLMJudge":
        my_metric = LLMJudge()
    elif args.metric == "ExactMatch":
        my_metric = ExactMatch()
    else:
        raise ValueError(f"Unknown metric: {args.metric}")

    if args.prompt == "SetOfMarkPrompt":
        if args.vlm == "GPT":
            my_prompt = SetOfMarkPrompt(gpu=1)
        elif args.vlm == "Llama":
            my_prompt = SetOfMarkPrompt(gpu=5)
        elif args.vlm == "Gemini":
            my_prompt = SetOfMarkPrompt(gpu=2)
        else:
            raise ValueError(f"SetOfMarkPrompt not supported for VLM: {args.vlm}")

    elif args.prompt == "CoT":
        if use_batch:
            raise ValueError("CoT does not support batch processing.")
        else:
            my_prompt = CoT()
    elif args.prompt == "ZeroShotPrompt":
        if use_batch:
            my_prompt = ZeroShotPrompt_batch()
        else:
            my_prompt = ZeroShotPrompt(using_cd=("CD" in args.vlm))
    else:
        raise ValueError(f"Unknown prompt: {args.prompt}")

    acc = iterate_sqlite_db(db_path, my_vlm, my_metric, my_prompt, use_batch=use_batch)
    print(f"Accuracy: {acc}")<|MERGE_RESOLUTION|>--- conflicted
+++ resolved
@@ -284,11 +284,7 @@
 
     args = parser.parse_args()
 
-<<<<<<< HEAD
-    use_batch = False
-=======
     use_batch = False  # args.db_name = "bdd_val_0.2_/co_dino_5scale_swin_l_lsj_16xb1_3x_coco.py.sqlite"; args.vlm="Llama_CD"; args.metric="ExactMatch"; args.prompt="ZeroShotPrompt"
->>>>>>> 60a2822d
 
     db_path = str(DB_PATH / args.db_name)
     if args.vlm == "GPT":

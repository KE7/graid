import argparse
import io
import json
import sqlite3
import os
import pandas as pd
from metrics import ConstraintDecoding, LLMJudge
from PIL import Image
from prompts import SetOfMarkPrompt, ZeroShotPrompt, CoT
from scenic_reasoning.utilities.common import project_root_dir
from sqlitedict import SqliteDict
from torchvision import transforms
from tqdm import tqdm
from vlms import GPT, Llama, Gemini
from pathlib import Path
import pickle
import ast
import re

DB_PATH = project_root_dir() / "data/databases_final"

bdd_path = project_root_dir() / "data/bdd_val_filtered"
nu_path = project_root_dir() / "data/nuimages_val_filtered"
waymo_path = project_root_dir() / "data/waymo_validation_interesting"



def iterate_sqlite_db(db_path, my_vlm, my_metric, my_prompt):
    if 'bdd' in db_path:
        db_base_path = bdd_path
    elif 'nuimage' in db_path:
        db_base_path = nu_path
    else:
        db_base_path = waymo_path

    conn = sqlite3.connect(db_path)
    db_name = Path(db_path).stem
    output_dir = DB_PATH / f"{db_name}_{my_vlm}_{my_metric}_{my_prompt}"
    output_dir.mkdir(parents=True, exist_ok=True)

    
    # Get a list of all table names
    tables_query = "SELECT name FROM sqlite_master WHERE type='table';"
    tables = pd.read_sql(tables_query, conn)["name"].tolist()

    dataframes = {}
    for table in tables:
        df = pd.read_sql(f"SELECT * FROM '{table}'", conn)
        dataframes[table] = df

    conn.close()

    num_images = dataframes['Question: Is the width of the {object_1} appear to be larger than the height? (threshold: 0.3)'].shape[0]

    correctness = []
    idx = 0
    for img_idx in tqdm(range(num_images)):
        output_path = output_dir / f"{img_idx}.txt"
        if os.path.exists(output_path):
            with open(output_path, "r") as f:
                text = f.read()
                match = re.search(r"Correctness:\s*\n(.*?)\n", text)
                score = match.group(1)
                score = ast.literal_eval(score)
                correctness.extend(score)
            print(f"Skipping {output_path}")
            continue
        
        questions = []
        answers = []
        for table in dataframes:
            row = dataframes[table].iloc[img_idx]

            d = row.to_dict()
            pkl_path, v = d["key"], json.loads(d["value"])
            pkl_path = str(db_base_path / pkl_path)

            qa_list = v["qa_list"]
            if not qa_list or qa_list == "Question not applicable":
                print("Empty question, skipping...")
                continue

            with open(pkl_path, "rb") as f:
                image_data = pickle.load(f)

            if 'bdd' in db_path:
                image_path = image_data["name"]
                image_path = str(project_root_dir() / f"data/bdd100k/images/100k/val/{image_path}")
            elif 'nuimage' in db_path:
                image_path = image_data["filename"]
                image_path = str(project_root_dir() / f"/home/eecs/liheng/scenic-reasoning/data/nuimages/all/{image_path}")
            else:
                image_path = transforms.ToTensor()(Image.open(io.BytesIO(image_data["image"])))
            

            questions += [p[0] for p in qa_list]
            answers += [p[1] for p in qa_list]
        
        if not questions:
<<<<<<< HEAD
=======
            print(f"No questions found for image index {img_idx}, skipping...")
>>>>>>> 4d898ecb
            continue

        questions = ", ".join([item for i, item in enumerate(questions)])
        answers = ", ".join([item for i, item in enumerate(answers)])

        preds, prompt = my_vlm.generate_answer(image_path, questions, my_prompt)

        correct = my_metric.evaluate(preds, answers)
        correctness.extend(correct)

        with open(str(output_path), "w") as log_file:
            log_file.write(f"Image Path: \n{image_path}\n")
            log_file.write(f"Questions: \n{questions}\n")
            log_file.write(f"Answers: \n{answers}\n")
            log_file.write(f"Prompt: \n{prompt}\n")
            log_file.write(f"Preds: \n{preds}\n")
            log_file.write(f"Correctness: \n{correct}\n")
            log_file.write("\n")
            
    return sum(correctness) / len(correctness)
            


if __name__ == "__main__":
    parser = argparse.ArgumentParser(
        description="Evaluate VLMs using a SQLite database."
    )
    parser.add_argument(
        "--db_name",
        type=str,
        default="waymo_val_rtdetr-x.sqlite",
        help="Path to the SQLite database.",
    )
    parser.add_argument(
        "--vlm",
        type=str,
        default="Llama",
        choices=["GPT", "Gemini", "Llama"],
        help="VLM to use for generating answers.",
    )
    parser.add_argument(
        "--metric",
        type=str,
        default="LLMJudge",
        choices=["LLMJudge", "ConstraintDecoding"],
        help="Metric to use for evaluating answers.",
    )
    parser.add_argument(
        "--prompt",
        type=str,
        default="ZeroShotPrompt",
        choices=["SetOfMarkPrompt", "ZeroShotPrompt", "CoT"],
        help="Prompt to use for generating questions.",
    )

    parser.add_argument(
        "--region",
        type=str,
        default="us-central1",
    )

    args = parser.parse_args()

    db_path = str(DB_PATH / args.db_name)
    if args.vlm == "GPT":
        my_vlm = GPT()
    elif args.vlm == "Llama":
        my_vlm = Llama(region=args.region)
    elif args.vlm == "Gemini":
        my_vlm = Gemini(location=args.region)

    if args.metric == "LLMJudge":
        my_metric = LLMJudge()
    else:
        my_metric = ConstraintDecoding()
        

    if args.prompt == "SetOfMarkPrompt":
        my_prompt = SetOfMarkPrompt()
    elif args.prompt == "CoT":
        my_prompt = CoT()
    else:
        my_prompt = ZeroShotPrompt()

    acc = iterate_sqlite_db(db_path, my_vlm, my_metric, my_prompt)
    print(f"Accuracy: {acc}")
<|MERGE_RESOLUTION|>--- conflicted
+++ resolved
@@ -97,10 +97,7 @@
             answers += [p[1] for p in qa_list]
         
         if not questions:
-<<<<<<< HEAD
-=======
             print(f"No questions found for image index {img_idx}, skipping...")
->>>>>>> 4d898ecb
             continue
 
         questions = ", ".join([item for i, item in enumerate(questions)])
@@ -109,6 +106,8 @@
         preds, prompt = my_vlm.generate_answer(image_path, questions, my_prompt)
 
         correct = my_metric.evaluate(preds, answers)
+        if isinstance(correct, int):
+            correct = [correct]
         correctness.extend(correct)
 
         with open(str(output_path), "w") as log_file:
@@ -131,7 +130,7 @@
     parser.add_argument(
         "--db_name",
         type=str,
-        default="waymo_val_rtdetr-x.sqlite",
+        default="bdd_val_rtdetr-x.sqlite",
         help="Path to the SQLite database.",
     )
     parser.add_argument(
@@ -175,11 +174,23 @@
     if args.metric == "LLMJudge":
         my_metric = LLMJudge()
     else:
-        my_metric = ConstraintDecoding()
+        if args.vlm == "GPT":
+            my_metric = ConstraintDecoding(gpu=1)
+        elif args.vlm == "Llama":
+            my_metric = ConstraintDecoding(gpu=2)
+        elif args.vlm == "Gemini":
+            my_metric = ConstraintDecoding(gpu=3)
+        
         
 
     if args.prompt == "SetOfMarkPrompt":
-        my_prompt = SetOfMarkPrompt()
+        if args.vlm == "GPT":
+            my_prompt = SetOfMarkPrompt(gpu=1)
+        elif args.vlm == "Llama":
+            my_prompt = SetOfMarkPrompt(gpu=5)
+        elif args.vlm == "Gemini":
+            my_prompt = SetOfMarkPrompt(gpu=2)
+        
     elif args.prompt == "CoT":
         my_prompt = CoT()
     else:

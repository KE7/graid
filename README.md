--- conflicted
+++ resolved
@@ -1,11 +1,7 @@
-<<<<<<< HEAD
-# physical-reasoning
+# scenic-reasoning
 
 # Installation steps
 1. `poetry install`
 2. `install_depth_pro`
 
-Done ✅
-=======
-# scenic-reasoning
->>>>>>> 13af3182
+Done ✅
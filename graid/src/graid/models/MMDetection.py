--- conflicted
+++ resolved
@@ -1,22 +1,16 @@
-<<<<<<< HEAD
-#  hack_registry.py
-=======
-#  MMDetection.py
-
 import logging
->>>>>>> 69cf79a7
 from pathlib import Path
-from typing import Iterator, List, Optional, Type, Union, Tuple
-
-import cv2
+from typing import Iterator, List, Optional, Tuple, Type, Union
+
+import mmdet
+import numpy as np
+import pycocotools.mask as mask_util
 import torch
-<<<<<<< HEAD
+from mmdet.utils import collect_env as collect_base_env
+from mmengine.logging import print_log
 from mmengine.registry import Registry
-=======
-import numpy as np
->>>>>>> 69cf79a7
+from mmengine.utils import get_git_hash
 from PIL import Image
-import pycocotools.mask as mask_util
 
 from graid.interfaces.InstanceSegmentationI import (
     InstanceSegmentationModelI,
@@ -31,13 +25,6 @@
 from graid.utilities.coco import coco_labels, coco_panoptic_labels
 from graid.utilities.common import convert_batch_to_numpy, convert_image_to_numpy
 
-import mmdet
-from mmdet.apis import DetInferencer
-from mmengine.utils import get_git_hash
-from mmengine.utils.dl_utils import collect_env as collect_base_env
-
-from mmengine.logging import print_log
-from mmengine.registry import Registry
 
 # https://github.com/open-mmlab/mmdetection/issues/12008
 def _register_module(
@@ -67,16 +54,31 @@
     for name in module_name:
         if not force and name in self._module_dict:
             existed_module = self.module_dict[name]
+            # raise KeyError(f'{name} is already registered in {self.name} '
+            #                f'at {existed_module.__module__}')
+            print_log(
+                f"{name} is already registered in {self.name} "
+                f"at {existed_module.__module__}. Registration ignored.",
+                logger="current",
+                level=logging.INFO,
+            )
         self._module_dict[name] = module
 
+
 Registry._register_module = _register_module
 
-
-<<<<<<< HEAD
+# fmt: off
+from mmdet.apis import inference_detector, init_detector
+
+# fmt: on
+
+
 class MMDetectionBase:
     """Base class for MMDetection models with shared functionality."""
 
-    def __init__(self, config_file: str, checkpoint_file: str, device: Optional[str] = None):
+    def __init__(
+        self, config_file: str, checkpoint_file: str, device: Optional[str] = None
+    ):
         # Use provided device or auto-detect
         if device is None:
             device = "cuda" if torch.cuda.is_available() else "cpu"
@@ -85,34 +87,12 @@
         self.model_name = config_file
         self._device = device
         self.threshold = 0.0
-=======
-class MMdetection_obj(ObjectDetectionModelI):
-    def __init__(
-        self,
-        config_file: str,
-        checkpoint_file: str,
-        **kwargs
-    ) -> None:
-
-        # Not MPS compatible!
-
-        self.model = config_file
-        self.weights = checkpoint_file
-        self.inferencer = DetInferencer(
-            model=self.model,
-            weights=self.weights,
-            device=kwargs.get('device', 'cuda' if torch.cuda.is_available() else 'cpu')
-        )
-
-        self.batch_size = kwargs.get('batch_size', 1)
->>>>>>> 69cf79a7
 
     def collect_env(self):
         env_info = collect_base_env()
-        env_info['MMDetection'] = f'{mmdet.__version__}+{get_git_hash()[:7]}'
+        env_info["MMDetection"] = f"{mmdet.__version__}+{get_git_hash()[:7]}"
         return env_info
 
-<<<<<<< HEAD
     def to(self, device: Union[str, torch.device]):
         """Move model to specified device."""
         self._model.to(device)
@@ -154,30 +134,12 @@
             )
             objects.append(odr)
         return objects
-=======
-    def out_to_obj(self, out: dict, image_hw: Tuple[int, int]):
-        obj = []
-        for label, score, bbox in zip(out['labels'], out['scores'], out['bboxes']):
-            obj += [
-                ObjectDetectionResultI(
-                    score=score,
-                    cls=label,
-                    label=coco_labels[label],
-                    bbox=bbox,
-                    image_hw=image_hw,
-                    bbox_format=BBox_Format.XYXY
-                )
-            ]
-
-        return obj
->>>>>>> 69cf79a7
 
     def identify_for_image(
         self,
         image: Union[np.ndarray, torch.Tensor],
         debug: bool = False,
         **kwargs,
-<<<<<<< HEAD
     ) -> List[ObjectDetectionResultI]:
         """Run object detection on a single image."""
         image = convert_image_to_numpy(image)
@@ -193,36 +155,9 @@
 
         # Apply manual threshold filtering if threshold is set
         if self.threshold is not None:
-            detections = [
-                det for det in detections if det.score >= self.threshold]
+            detections = [det for det in detections if det.score >= self.threshold]
 
         return detections
-=======
-    ) -> List[List[ObjectDetectionResultI]]:
-
-        if isinstance(image, str):
-            image_hw = cv2.imread(image).shape[:2]
-        else:
-            if isinstance(image, torch.Tensor):
-                image = image.detach().cpu().numpy()
-
-            image = image.astype(np.uint8)
-            image_hw = image.shape[:2]
-
-        pred = self.inferencer(
-            inputs=image,
-            out_dir=kwargs.get('out_dir', ''),
-            batch_size=1
-        )['predictions'][0]
-        out = self.out_to_obj(pred, image_hw)
-
-        if debug:
-            ObjectDetectionUtils.show_image_with_detections(
-                Image.fromarray(image), out
-            )
-
-        return [out]
->>>>>>> 69cf79a7
 
     def identify_for_image_batch(
         self,
@@ -230,12 +165,9 @@
         debug: bool = False,
         **kwargs,
     ) -> List[List[ObjectDetectionResultI]]:
-<<<<<<< HEAD
         """
-        Run object detection on an image or a batch of images.
-
         Args:
-            image: either a PIL image or a tensor of shape (B, C, H, W)
+            image: either a PIL image or a tensor of shape(B, C, H, W)
                 where B is the batch size, C is the channel size, H is the
                 height, and W is the width.
 
@@ -254,72 +186,11 @@
             detections = self._extract_detections(pred)
             # Apply manual threshold filtering if threshold is set
             if self.threshold is not None:
-                detections = [
-                    det for det in detections if det.score >= self.threshold]
+                detections = [det for det in detections if det.score >= self.threshold]
             all_detections.append(detections)
 
         return all_detections
 
-=======
-        
-        image_hws = []
-        input_data = image
-
-        if isinstance(image, str):
-            image_dir = Path(image)
-            
-            image_paths = sorted([
-                p for p in image_dir.iterdir() 
-                if p.suffix.lower() in ['.jpg', '.jpeg', '.png', '.bmp', '.tif', '.tiff']
-            ])
-            if not image_paths:
-                return []
-            
-            for path in image_paths:
-                image_hws.append(cv2.imread(str(path)).shape[:2])
-            
-            input_data = [str(p) for p in image_paths]
-
-        elif isinstance(image, list):
-            if not image:
-                return []
-            
-            processed_list = []
-            for img_item in image:
-                if isinstance(img_item, str):
-                    image_hw = cv2.imread(img_item).shape[:2]
-                    processed_list.append(img_item)
-                elif isinstance(img_item, torch.Tensor):
-                    img_np = img_item.detach().cpu().numpy().astype(np.uint8)
-                    image_hw = img_np.shape[:2]
-                    processed_list.append(img_np)
-                elif isinstance(img_item, np.ndarray):
-                    img_np = img_item.astype(np.uint8)
-                    image_hw = img_np.shape[:2]
-                    processed_list.append(img_np)
-                else:
-                    raise TypeError(f"Unsupported image type in list: {type(img_item)}")
-                image_hws.append(image_hw)
-            input_data = processed_list
-        else:
-            raise TypeError("Input must be a list of images or a path to a directory.")
-
-        predictions = self.inferencer(
-            inputs=input_data,
-            out_dir=kwargs.get('out_dir', ''),
-            batch_size=kwargs.get('batch_size', self.batch_size)
-        )['predictions']
-        out = [self.out_to_obj(pred, hw) for pred, hw in zip(predictions, image_hws)]
-
-        if debug:
-            for i in range(len(input_data)):
-                ObjectDetectionUtils.show_image_with_detections(
-                    Image.fromarray(input_data[i]), out[i]
-                )
-
-        return out
-    
->>>>>>> 69cf79a7
     def identify_for_video(
         self,
         video: Union[
@@ -330,7 +201,6 @@
     ) -> Iterator[List[Optional[ObjectDetectionResultI]]]:
         raise NotImplementedError
 
-<<<<<<< HEAD
 
 class MMdetection_seg(MMDetectionBase, InstanceSegmentationModelI):
     def __init__(self, config_file: str, checkpoint_file, **kwargs) -> None:
@@ -338,24 +208,32 @@
         super().__init__(config_file, checkpoint_file, device)
 
         # set class_agnostic to True to avoid overlaps: https://github.com/open-mmlab/mmdetection/issues/6254
-        if hasattr(self._model.test_cfg, 'rcnn') and hasattr(self._model.test_cfg.rcnn, 'nms'):
+        if hasattr(self._model.test_cfg, "rcnn") and hasattr(
+            self._model.test_cfg.rcnn, "nms"
+        ):
             self._model.test_cfg.rcnn.nms.class_agnostic = True
 
         self._supports_panoptic = self._check_panoptic_support()
 
     def _check_panoptic_support(self) -> bool:
         """Check if the model supports panoptic segmentation."""
-        if hasattr(self._model, 'test_cfg') and hasattr(self._model.test_cfg, 'panoptic_on'):
+        if hasattr(self._model, "test_cfg") and hasattr(
+            self._model.test_cfg, "panoptic_on"
+        ):
             return self._model.test_cfg.panoptic_on
         return False
 
-    def _extract_panoptic_results(self, pred, image_hw) -> List[InstanceSegmentationResultI]:
+    def _extract_panoptic_results(
+        self, pred, image_hw
+    ) -> List[InstanceSegmentationResultI]:
         """Extract panoptic segmentation results."""
-        instances = []
-
-        if hasattr(pred, 'pred_panoptic_seg') and pred.pred_panoptic_seg is not None:
+        labels = []
+        scores = []
+        masks = []
+
+        if hasattr(pred, "pred_panoptic_seg") and pred.pred_panoptic_seg is not None:
             panoptic_seg = pred.pred_panoptic_seg
-            if hasattr(panoptic_seg, 'sem_seg'):
+            if hasattr(panoptic_seg, "sem_seg"):
                 sem_seg = panoptic_seg.sem_seg[0]
                 unique_ids = torch.unique(sem_seg)
 
@@ -364,52 +242,81 @@
                         continue
 
                     segment_id_int = segment_id.item()
-                    class_id = segment_id_int if segment_id_int < 1000 else segment_id_int // 1000
+                    class_id = (
+                        segment_id_int
+                        if segment_id_int < 1000
+                        else segment_id_int // 1000
+                    )
 
                     if class_id in coco_panoptic_labels:
-                        mask = (sem_seg == segment_id).unsqueeze(0)
-
-                        instance = InstanceSegmentationResultI(
-                            score=0.0,
-                            cls=class_id,
-                            label=coco_panoptic_labels[class_id],
-                            instance_id=len(instances),
-                            mask=mask,
-                            image_hw=image_hw,
-                            mask_format=Mask_Format.BITMASK,
-                        )
-                        instances.append(instance)
-
-        return instances
-
-    def _extract_instance_results(self, pred, image_hw) -> List[InstanceSegmentationResultI]:
+                        mask = sem_seg == segment_id
+                        labels.append(class_id)
+                        scores.append(0.0)
+                        masks.append(mask)
+
+        if labels:
+            out = {"labels": labels, "scores": scores, "masks": masks}
+            return self.out_to_seg(out, image_hw)
+        return []
+
+    def out_to_seg(self, out: dict, image_hw: Tuple[int, int]):
+        seg = []
+        i = 0
+        for label, score, mask in zip(out["labels"], out["scores"], out["masks"]):
+            if isinstance(mask, dict):
+                decoded = mask_util.decode(mask)
+                mask_tensor = torch.from_numpy(decoded.astype(bool)).unsqueeze(0)
+            elif isinstance(mask, (list, tuple)):
+                decoded = mask_util.decode(mask_util.frPyObjects(mask, *image_hw))
+                mask_tensor = torch.from_numpy(decoded.astype(bool)).unsqueeze(0)
+            elif isinstance(mask, torch.Tensor):
+                # Handle tensors that are already in the correct format
+                if mask.dim() == 2:
+                    mask_tensor = mask.unsqueeze(0)
+                else:
+                    mask_tensor = mask
+                # Ensure it's boolean
+                if mask_tensor.dtype != torch.bool:
+                    mask_tensor = mask_tensor.bool()
+            else:
+                raise TypeError(f"Unknown mask type: {type(mask)}")
+
+            seg += [
+                InstanceSegmentationResultI(
+                    score=float(score),
+                    cls=float(label),
+                    label=coco_labels[int(label)],
+                    instance_id=i,
+                    image_hw=image_hw,
+                    mask=mask_tensor,
+                    mask_format=Mask_Format.BITMASK,
+                )
+            ]
+            i += 1
+
+        return seg
+
+    def _extract_instance_results(
+        self, pred, image_hw
+    ) -> List[InstanceSegmentationResultI]:
         """Extract instance segmentation results."""
-        instances = []
-
-        if hasattr(pred, 'pred_instances') and hasattr(pred.pred_instances, 'masks'):
+        if hasattr(pred, "pred_instances") and hasattr(pred.pred_instances, "masks"):
             masks = pred.pred_instances.masks
             labels = pred.pred_instances.labels
             scores = pred.pred_instances.scores
 
-            for i in range(len(labels)):
-                cls_id = labels[i].item()
-                mask = masks[i]
-                score = scores[i].item()
-
-                instance = InstanceSegmentationResultI(
-                    score=score,
-                    cls=cls_id,
-                    label=coco_labels[cls_id],
-                    instance_id=i,
-                    mask=mask.unsqueeze(0),
-                    image_hw=image_hw,
-                    mask_format=Mask_Format.BITMASK,
-                )
-                instances.append(instance)
-
-        return instances
-
-    def _process_single_image(self, image: np.ndarray) -> List[InstanceSegmentationResultI]:
+            out = {
+                "labels": [label.item() for label in labels],
+                "scores": [score.item() for score in scores],
+                "masks": [mask for mask in masks],
+            }
+            return self.out_to_seg(out, image_hw)
+
+        return []
+
+    def _process_single_image(
+        self, image: np.ndarray
+    ) -> List[InstanceSegmentationResultI]:
         """Process a single image for segmentation."""
         predictions = inference_detector(self._model, image)
         pred = predictions[0] if isinstance(predictions, list) else predictions
@@ -422,14 +329,15 @@
 
         # Apply manual threshold filtering if threshold is set
         if self.threshold is not None:
-            instances = [
-                inst for inst in instances if inst.score >= self.threshold]
+            instances = [inst for inst in instances if inst.score >= self.threshold]
 
         return instances
 
     def identify_for_image(
         self,
-        image: Union[str, Path, int, Image.Image, list, tuple, np.ndarray, torch.Tensor],
+        image: Union[
+            str, Path, int, Image.Image, list, tuple, np.ndarray, torch.Tensor
+        ],
         debug: bool = False,
         **kwargs,
     ) -> List[InstanceSegmentationResultI]:
@@ -441,7 +349,7 @@
 
     def identify_for_image_batch(
         self,
-        image: Union[np.ndarray, torch.Tensor],
+        image: Union[Union[np.ndarray, torch.Tensor], str],
         debug: bool = False,
         **kwargs,
     ) -> List[List[InstanceSegmentationResultI]]:
@@ -463,168 +371,14 @@
                 # Apply manual threshold filtering if threshold is set
                 if self.threshold is not None:
                     instances = [
-                        inst for inst in instances if inst.score >= self.threshold]
+                        inst for inst in instances if inst.score >= self.threshold
+                    ]
 
                 all_instances.append(instances)
 
             return all_instances
         else:
             return [self.identify_for_image(image, debug=debug, **kwargs)]
-=======
-    def to(self, device: Union[str, torch.device]):
-        self.inferencer = DetInferencer(
-            model=self.model,
-            weights=self.weights,
-            device=device
-        )
-
-    def set_threshold(self, threshold: float):
-        raise NotImplementedError
-
-    def __str__(self):
-        return self.model
-
-
-class MMdetection_seg(InstanceSegmentationModelI):
-    def __init__(
-        self,
-        config_file: str,
-        checkpoint_file: str,
-        **kwargs
-    ) -> None:
-
-        # Not MPS compatible!
-
-        self.model = config_file
-        self.weights = checkpoint_file
-
-        # TODO: Modify configuration before initalization?
-        # self.model.test_cfg.rcnn.nms.class_agnostic = True
-
-        self.inferencer = DetInferencer(
-            model=self.model,
-            weights=self.weights,
-            device=kwargs.get('device', 'cuda' if torch.cuda.is_available() else 'cpu')
-        )
-
-    def out_to_seg(self, out: dict, image_hw: Tuple[int, int]):
-        seg = []
-        i = 0
-        for label, score, mask in zip(out['labels'], out['scores'], out['masks']):
-            if isinstance(mask, dict):
-                decoded = mask_util.decode(mask)
-            elif isinstance(mask, (list, tuple)):
-                decoded = mask_util.decode(
-                    mask_util.frPyObjects(mask, *image_hw))
-            elif isinstance(mask, torch.Tensor):
-                decoded = mask.cpu().numpy()
-            else:
-                raise TypeError(f'Unknown mask type: {type(mask)}')
-
-            mask_tensor = torch.from_numpy(decoded.astype(bool)).unsqueeze(0)
-
-            seg += [
-                InstanceSegmentationResultI(
-                    score=float(score),
-                    cls=float(label),
-                    label=coco_labels[int(label)],
-                    instance_id=i,
-                    image_hw=image_hw,
-                    mask=mask_tensor,
-                    mask_format=Mask_Format.BITMASK
-                )
-            ]
-            i += 1
-
-        return seg
-
-    def identify_for_image(
-        self,
-        image: Union[np.ndarray, torch.Tensor],
-        debug: bool = False,
-        **kwargs,
-    ) -> List[List[InstanceSegmentationResultI]]:
-
-        if isinstance(image, str):
-            image_hw = cv2.imread(image).shape[:2]
-        else:
-            if isinstance(image, torch.Tensor):
-                image = image.detach().cpu().numpy()
-
-            image = image.astype(np.uint8)
-            image_hw = image.shape[:2]
-
-        pred = self.inferencer(
-            inputs=image,
-            out_dir=kwargs.get('out_dir', ''),
-            batch_size=1
-        )['predictions'][0]
-        out = self.out_to_seg(pred, image_hw)
-
-        # TODO: Visualization
-
-        return [out]
-
-    def identify_for_image_batch(
-        self,
-        image: Union[Union[np.ndarray, torch.Tensor], str],
-        debug: bool = False,
-        **kwargs,
-    ) -> List[List[ObjectDetectionResultI]]:
-        
-        image_hws = []
-        input_data = image
-
-        if isinstance(image, str):
-            image_dir = Path(image)
-            
-            image_paths = sorted([
-                p for p in image_dir.iterdir() 
-                if p.suffix.lower() in ['.jpg', '.jpeg', '.png', '.bmp', '.tif', '.tiff']
-            ])
-            if not image_paths:
-                return []
-            
-            for path in image_paths:
-                image_hws.append(cv2.imread(str(path)).shape[:2])
-            
-            input_data = [str(p) for p in image_paths]
-
-        elif isinstance(image, list):
-            if not image:
-                return []
-            
-            processed_list = []
-            for img_item in image:
-                if isinstance(img_item, str):
-                    image_hw = cv2.imread(img_item).shape[:2]
-                    processed_list.append(img_item)
-                elif isinstance(img_item, torch.Tensor):
-                    img_np = img_item.detach().cpu().numpy().astype(np.uint8)
-                    image_hw = img_np.shape[:2]
-                    processed_list.append(img_np)
-                elif isinstance(img_item, np.ndarray):
-                    img_np = img_item.astype(np.uint8)
-                    image_hw = img_np.shape[:2]
-                    processed_list.append(img_np)
-                else:
-                    raise TypeError(f"Unsupported image type in list: {type(img_item)}")
-                image_hws.append(image_hw)
-            input_data = processed_list
-        else:
-            raise TypeError("Input must be a list of images or a path to a directory.")
-
-        predictions = self.inferencer(
-            inputs=input_data,
-            out_dir=kwargs.get('out_dir', ''),
-            batch_size=kwargs.get('batch_size', self.batch_size)
-        )['predictions']
-        out = [self.out_to_seg(pred, hw) for pred, hw in zip(predictions, image_hws)]
-
-        # TODO: Visualization
-
-        return out
->>>>>>> 69cf79a7
 
     def identify_for_video(
         self,
@@ -633,23 +387,5 @@
             List[Union[np.ndarray, torch.Tensor]],
         ],
         batch_size: int = 1,
-<<<<<<< HEAD
-    ) -> Iterator[List[InstanceSegmentationResultI]]:
-        pass
-=======
     ) -> Iterator[List[Optional[ObjectDetectionResultI]]]:
-        raise NotImplementedError
-
-    def to(self, device: Union[str, torch.device]):
-        self.inferencer = DetInferencer(
-            model=self.model,
-            weights=self.weights,
-            device=device
-        )
-
-    def set_threshold(self, threshold: float):
-        raise NotImplementedError
-
-    def __str__(self):
-        return self.model
->>>>>>> 69cf79a7
+        raise NotImplementedError
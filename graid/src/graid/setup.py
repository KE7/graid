import argparse
import concurrent.futures
import hashlib
import os
import platform
import shutil
import subprocess
import tempfile
import zipfile
from concurrent.futures import ThreadPoolExecutor
from typing import List, Optional

import requests
from tqdm import tqdm

PROJECT_DIR = os.path.join(os.path.dirname(os.path.abspath(__file__)), "..", "..", "..")


def install_depth_pro() -> None:
    root_dir = PROJECT_DIR

    os.chdir(root_dir)
    if not os.path.exists("install"):
        os.makedirs("install")

    os.chdir("install")

    # Check if the repository already exists in the root
    if not os.path.exists("ml-depth-pro"):
        subprocess.run(["git", "clone", "https://github.com/apple/ml-depth-pro"])

    # Change to the ml-depth-pro directory
    os.chdir("ml-depth-pro")

    # Install the package in editable mode
    subprocess.run(["uv", "pip", "install", "-e", "."])

    # Change back to the original directory
    os.chdir("..")

    # Check if the checkpoints folder exists and contains depth_pro.pt
    if not (
        os.path.exists("checkpoints") and os.path.isfile("checkpoints/depth_pro.pt")
    ):
        # Run the get_pretrained_models.sh script
        subprocess.run(["bash", "ml-depth-pro/get_pretrained_models.sh"])


def clean_depth_pro() -> None:
    root_dir = PROJECT_DIR

    os.chdir(root_dir)
    if not os.path.exists("install"):
        os.makedirs("install")

    os.chdir("install")

    # Check if the repository already exists in the root
    if os.path.exists("ml-depth-pro"):
        subprocess.run(["rm", "-rf", "ml-depth-pro"])

    # Change back to the original directory
    os.chdir("..")


def install_detectron2() -> None:
    # https://detectron2.readthedocs.io/en/latest/tutorials/install.html

    root_dir = PROJECT_DIR

    os.chdir(root_dir)
    if not os.path.exists("install"):
        os.makedirs("install")

    os.chdir("install")

    # Check if the repository already exists in the root
    if not os.path.exists("detectron2"):
        subprocess.run(
            ["git", "clone", "https://github.com/facebookresearch/detectron2.git"]
        )

    # Change to the detectron2 directory
    os.chdir("detectron2")

    # clean up the build directory in case the cloned repo was already there
    subprocess.run(["rm", "-rf", "build/", "**/*.so"])

    # if on macOS
    if platform.system() == "Darwin":
        subprocess.run(
            [
<<<<<<< HEAD
                'CC=clang CXX=clang++ ARCHFLAGS="-arch x86_64" uv',
=======
                'CC=clang CXX=clang++ ARCHFLAGS="-arch x86_64" uv python',
                "-m",
>>>>>>> 6c333bff
                "pip",
                "install",
                "--no-build-isolation",
                "-e",
                ".",
                "--no-build-isolation",
            ]
        )
    else:
<<<<<<< HEAD
        subprocess.run(['CC=clang CXX=clang++ ARCHFLAGS="-arch x86_64" uv', "pip", "install", "-e", ".", "--no-build-isolation"])
=======
        subprocess.run(["uv", "python", "-m", "pip", "install", "--no-build-isolation", "-e", "."])
>>>>>>> 6c333bff

    # Change back to the original directory
    os.chdir("..")


def clean_detectron2() -> None:
    root_dir = PROJECT_DIR

    os.chdir(root_dir)
    if not os.path.exists("install"):
        return

    os.chdir("install")

    # Check if the repository already exists in the root
    if os.path.exists("detectron2"):
        subprocess.run(["rm", "-rf", "detectron2"])

    # Change back to the original directory
    os.chdir("..")


def install_mmdetection() -> None:
    root_dir = PROJECT_DIR

    os.chdir(root_dir)

    if not os.path.exists("install"):
        os.makedirs("install")

    os.chdir("install")

    # Check if the repository already exists in the root
    if not os.path.exists("mmdetection"):
        subprocess.run(
            ["git", "clone", "https://github.com/open-mmlab/mmdetection.git"]
        )

    # Change to the mmdetection directory
    os.chdir("mmdetection")

    subprocess.run(["uv", "pip", "install", "--no-build-isolation", "-e", "."])

    # Change back to the original directory
    os.chdir("..")

    subprocess.run(["uv", "pip", "install", "--upgrade", "openmim"])
    subprocess.run(["mim", "install", "mmengine"])
    subprocess.run(["mim", "install", "mmcv==2.1.0"])
    subprocess.run(["mim", "install", "mmdet"])


def clean_mmdetection() -> None:
    root_dir = PROJECT_DIR

    os.chdir(root_dir)
    if not os.path.exists("install"):
        return

    os.chdir("install")

    # Check if the repository already exists in the root
    if os.path.exists("mmdetection"):
        subprocess.run(["rm", "-rf", "mmdetection"])

    # Change back to the original directory
    os.chdir("..")


def install_idea_dino() -> None:
    root_dir = PROJECT_DIR

    os.chdir(root_dir)
    if not os.path.exists("install"):
        os.makedirs("install")

    os.chdir("install")

    if not os.path.exists("DINO"):
        subprocess.run(["git", "clone", "https://github.com/IDEA-Research/DINO.git"])

    os.chdir("DINO")

    os.chdir("models/dino/ops")
    # Compile the CUDA extensions for DINO
    subprocess.run(["python", "setup.py", "build", "install"])

    os.chdir(root_dir)
    if not os.path.exists("checkpoints"):
        os.makedirs("checkpoints")

    os.chdir("checkpoints")
    if not os.path.exists("checkpoint0011_4scale_swin.pth"):
        subprocess.run(["gdown", "1TgHeJlgAfhHxmHq3ND9o1P1L_wbrbyj8"])


def clean_idea_dino() -> None:
    root_dir = PROJECT_DIR

    os.chdir(root_dir)
    if not os.path.exists("install"):
        return

    os.chdir("install")

    # Check if the repository already exists in the root
    if os.path.exists("DINO"):
        subprocess.run(["rm", "-rf", "DINO"])

    # Change back to the original directory
    os.chdir("..")


def _download_chunk(
    url: str, start: int, end: int, chunk_index: int, temp_dir: str
) -> None:
    headers = {"Range": f"bytes={start}-{end}"}
    response = requests.get(url, headers=headers, stream=True)
    response.raise_for_status()
    chunk_path = os.path.join(temp_dir, f"chunk_{chunk_index}")
    chunk_size = end - start + 1

    with (
        open(chunk_path, "wb") as f,
        tqdm(
            total=chunk_size,
            unit="B",
            unit_scale=True,
            desc=f"Downloading chunk {chunk_index + 1}",
        ) as pbar,
    ):
        for chunk in response.iter_content(chunk_size=8192):
            f.write(chunk)
            pbar.update(len(chunk))

    downloaded_chunk_size = os.path.getsize(chunk_path)
    if downloaded_chunk_size != chunk_size:
        raise ValueError(
            f"Chunk {chunk_index} was not downloaded correctly. "
            f"Expected {chunk_size} bytes, got {downloaded_chunk_size} bytes."
        )


def _merge_chunks(
    temp_dir: str, dest_path: str, num_chunks: int, file_size: int
) -> None:
    with (
        open(dest_path, "wb") as dest_file,
        tqdm(total=file_size, unit="B", unit_scale=True, desc="Writing") as pbar,
    ):
        for i in range(num_chunks):
            chunk_path = os.path.join(temp_dir, f"chunk_{i}")
            with open(chunk_path, "rb") as chunk_file:
                while True:
                    data = chunk_file.read(8192)
                    if not data:
                        break
                    dest_file.write(data)
                    pbar.update(len(data))
            os.remove(chunk_path)


def _download_file(url: str, dest_path: str, num_threads: int = 10) -> bool:
    response = requests.head(url)
    file_size = int(response.headers["Content-Length"])

    if os.path.exists(dest_path) and os.path.getsize(dest_path) == file_size:
        return True

    chunk_size = (file_size + num_threads - 1) // num_threads

    print(
        f"Downloading {url} to {os.path.abspath(dest_path)} using "
        f"{num_threads} thread(s)."
    )

    with tempfile.TemporaryDirectory() as temp_dir:
        with ThreadPoolExecutor(max_workers=num_threads) as executor:
            futures = [
                executor.submit(
                    _download_chunk,
                    url,
                    i * chunk_size,
                    min((i + 1) * chunk_size - 1, file_size - 1),
                    i,
                    temp_dir,
                )
                for i in range(num_threads)
            ]
            for future in futures:
                future.result()

        _merge_chunks(temp_dir, dest_path, num_threads, file_size)

    print(f"Download completed: {dest_path}")
    return True


def _check_md5(file_path: str, expected_md5: str) -> bool:
    hash_md5 = hashlib.md5()
    with open(file_path, "rb") as f:
        for chunk in iter(lambda: f.read(4096), b""):
            hash_md5.update(chunk)
    return hash_md5.hexdigest() == expected_md5


def cleanup(files: List[str]) -> None:
    for file in files:
        if os.path.exists(file):
            os.remove(file)


def download_and_check_md5(
    file_url: str, file_name: str, md5_url: str, md5_name: str
) -> None:
    if not _download_file(file_url, file_name):
        raise RuntimeError(f"Failed to download file {file_url}.")
    if not _download_file(md5_url, md5_name, num_threads=1):
        cleanup([file_name])
        raise RuntimeError(f"Failed to download MD5 file {md5_url}.")

    with open(md5_name, "r") as f:
        expected_md5 = (
            f.read().strip().split(" ")[0]  # Only take the hash, ignore the filename
        )

    if not _check_md5(file_name, expected_md5):
        print(f"MD5 mismatch for {file_name}.")
        cleanup([file_name, md5_name])
        raise RuntimeError("MD5 mismatch for downloaded file.")


def unzip_file(zip_path: str, extract_to: str) -> None:
    print(f"Extracting {zip_path} to {os.path.abspath(extract_to)}")
    with zipfile.ZipFile(zip_path, "r") as zip_ref:
        for member in zip_ref.namelist():
            extracted_path = os.path.join(extract_to, member)
            if os.path.isdir(extracted_path):
                shutil.rmtree(extracted_path, ignore_errors=True)
            elif os.path.isfile(extracted_path):
                os.remove(extracted_path)
        zip_ref.extractall(extract_to)


def download_bdd(task: Optional[str] = None, split: Optional[str] = None) -> None:
    if task is None or split is None:
        parser = argparse.ArgumentParser()
        parser.add_argument(
            "--task",
            "-t",
            type=str,
            choices=["detection", "segmentation"],
            help="Are you interested in object 'detection' or instance 'segmenation' ?",
        )
        parser.add_argument(
            "--split",
            "-s",
            type=str,
            choices=["train", "val", "test", "all"],
            help="Which data split to download",
        )

        args = parser.parse_args()

        task = args.task
        split = args.split

    assert task in ["detection", "segmentation"]
    assert split in ["train", "val", "test", "all"]

    root_dir = PROJECT_DIR
    data_dir = "/data/bdd100k"
    os.chdir(root_dir)
    os.makedirs(root_dir + data_dir, exist_ok=True)
    os.chdir(root_dir + data_dir)

    source_url = "https://dl.cv.ethz.ch/bdd100k/data/"

    # Mapping task/split to specific file URLs and MD5 files
    task_map = {
        "detection": ("100k", "bdd100k_det_20_labels_trainval.zip"),
        "segmentation": ("10k", "bdd100k_ins_seg_labels_trainval.zip"),
    }

    split_prefix, label_file = task_map[task]
    files_to_download = []
    file_splits = ["train", "val", "test"] if split == "all" else [split]

    for current_split in file_splits:
        zip_file = f"{split_prefix}_images_{current_split}.zip"
        files_to_download.append(
            (source_url + zip_file, root_dir + data_dir + "/" + zip_file)
        )

    with concurrent.futures.ThreadPoolExecutor(
        max_workers=len(files_to_download)
    ) as executor:
        futures = [
            executor.submit(
                download_and_check_md5,
                file_url,
                os.path.abspath(file_name),
                file_url + ".md5",
                os.path.abspath(file_name) + ".md5",
            )
            for file_url, file_name in files_to_download
        ]
        for future in concurrent.futures.as_completed(futures):
            future.result()

    # label files don't have an md5 so we download them separately
    label_file_path = None
    if split != "test":  # test split doesn't have labels
        label_file = task_map[task][1]
        label_file_path = root_dir + data_dir + "/" + label_file
        if not _download_file(source_url + label_file, label_file_path):
            raise RuntimeError(f"Failed to download file {label_file}.")

    # Extract image files first
    with concurrent.futures.ThreadPoolExecutor() as executor:
        futures = [
            executor.submit(unzip_file, file_name, root_dir + data_dir)
            for _, file_name in files_to_download
        ]
        for future in concurrent.futures.as_completed(futures):
            future.result()

    # Handle label file extraction specially to avoid nested bdd100k directory
    if label_file_path and os.path.exists(label_file_path):
        # Check if zip contains bdd100k prefix and adjust extraction path accordingly
        with zipfile.ZipFile(label_file_path, "r") as zip_ref:
            has_bdd100k_prefix = any(
                name.startswith("bdd100k/") for name in zip_ref.namelist()
            )

        # If zip has bdd100k prefix, extract to parent directory to avoid nesting
        extract_path = (
            os.path.dirname(root_dir + data_dir)
            if has_bdd100k_prefix
            else root_dir + data_dir
        )
        unzip_file(label_file_path, extract_path)

        # Add label file to cleanup list
        files_to_download.append((source_url + label_file, label_file_path))

    with concurrent.futures.ThreadPoolExecutor() as executor:
        futures = [
            executor.submit(cleanup, [file_path, file_path + ".md5"])
            for _, file_path in files_to_download
        ]
        for future in concurrent.futures.as_completed(futures):
            future.result()

    os.chdir(PROJECT_DIR)
    print("Download and extraction complete.")


def download_nuscenes(split: Optional[str] = None) -> None:
    if split is None:
        parser = argparse.ArgumentParser()
        parser.add_argument("--split", type=str, help="mini or full", required=True)

        args = parser.parse_args()
        split = args.split

    root_dir = PROJECT_DIR

    os.chdir(root_dir)

    subprocess.run(["mkdir", "-p", "data/nuscenes"])

    if split == "mini":
        location = "https://www.nuscenes.org/data/v1.0-mini.tgz"
        if not subprocess.run(["wget", location]).returncode == 0:
            raise OSError("wget is not installed on your system.")

        subprocess.run(["tar", "-xf", "v1.0-mini.tgz", "-C", "data/nuscenes"])

        subprocess.run(["rm", "v1.0-mini.tgz"])


def download_nuimages(split: Optional[str] = None) -> None:
    if split is None:
        parser = argparse.ArgumentParser()
        parser.add_argument(
            "--split", type=str, default="full", help="mini or all", required=True
        )

        args = parser.parse_args()
        split = args.split

    root_dir = PROJECT_DIR

    os.chdir(root_dir)

    subprocess.run(["mkdir", "-p", "data/nuimages"])
    # hostname from https://registry.opendata.aws/motional-nuscenes/

    if split == "all":
        hostname = "https://motional-nuscenes.s3.amazonaws.com/"
        dir = "public/nuimages-v1.0/"
        locations = [
            hostname + dir + "nuimages-v1.0-all-metadata.tgz",
            hostname + dir + "nuimages-v1.0-all-samples.tgz",
            hostname + dir + "nuimages-v1.0-all-sweeps-cam-back-left.tgz",
            hostname + dir + "nuimages-v1.0-all-sweeps-cam-back-right.tgz",
            hostname + dir + "nuimages-v1.0-all-sweeps-cam-back.tgz",
            hostname + dir + "nuimages-v1.0-all-sweeps-cam-front-left.tgz",
            hostname + dir + "nuimages-v1.0-all-sweeps-cam-front-right.tgz",
            hostname + dir + "nuimages-v1.0-all-sweeps-cam-front.tgz",
        ]

        # download all in parallel
        with concurrent.futures.ThreadPoolExecutor() as executor:
            futures = [
                executor.submit(_download_file, location, location.split("/")[-1])
                for location in locations
            ]
            for future in concurrent.futures.as_completed(futures):
                res = future.result()
                if not res:
                    raise RuntimeError("Failed to download file.")

        subprocess.run(["mkdir", "-p", "data/nuimages/all"])

        # extract all
        for location in locations:
            print(f"Extracting {location.split('/')[-1]}... to data/nuimages/all")
            subprocess.run(
                ["tar", "-xvf", location.split("/")[-1], "-C", "data/nuimages/all"]
            )
            print(f"Finished extracting {location.split('/')[-1]}.")

        # remove all downloaded files
        for location in locations:
            subprocess.run(["rm", location.split("/")[-1]])

    elif split == "mini":
        location = "https://d36yt3mvayqw5m.cloudfront.net/public/nuimages-v1.0/nuimages-v1.0-mini.tgz"
        if not os.path.exists("nuimages-v1.0-mini.tgz"):
            if not subprocess.run(["wget", location]).returncode == 0:
                raise OSError("wget is not installed on your system.")

        subprocess.run(["mkdir", "-p", "data/nuimages/mini"])

        subprocess.run(
            ["tar", "-xf", "nuimages-v1.0-mini.tgz", "-C", "data/nuimages/mini"]
        )

        # subprocess.run(["rm", "nuimages-v1.0-mini.tgz"])

    else:
        raise ValueError(f"Unknown split {split}")

    subprocess.run(["uv", "pip", "install", "nuscenes-devkit"])


def install_all() -> None:
    install_depth_pro()
    install_detectron2()
    install_mmdetection()


def clean_all() -> None:
    clean_depth_pro()
    clean_detectron2()
    clean_mmdetection()

    subprocess.run(["rmdir", "install"])


def main() -> None:
    parser = argparse.ArgumentParser(description="Dataset download utilities")
    subparsers = parser.add_subparsers(dest="command")

    # Subcommand for download_bdd
    parser_bdd = subparsers.add_parser("download_bdd", help="Download BDD dataset")
    parser_bdd.add_argument(
        "--task",
        "-t",
        type=str,
        choices=["detection", "segmentation"],
        help="Are you interested in object 'detection' or instance 'segmentation'?",
    )
    parser_bdd.add_argument(
        "--split",
        "-s",
        type=str,
        choices=["train", "val", "test", "all"],
        help="Which data split to download",
    )

    # Subcommand for download_nuscenes
    parser_nuscenes = subparsers.add_parser(
        "download_nuscenes", help="Download NuScenes dataset"
    )
    # Add arguments specific to download_nuscenes if needed
    parser_nuscenes.add_argument(
        "--split",
        "-s",
        type=str,
        choices=["mini", "full"],
        help="Which data split to download",
    )

    # Subcommand for download_nuimages
    parser_nuimages = subparsers.add_parser(
        "download_nuimages", help="Download NuImages dataset"
    )
    # Add arguments specific to download_nuimages if needed
    parser_nuimages.add_argument(
        "--split",
        "-s",
        type=str,
        choices=["mini", "full"],
        help="Which data split to download",
    )

    args = parser.parse_args()

    if args.command == "download_bdd":
        download_bdd(args.task, args.split)
    elif args.command == "download_nuscenes":
        download_nuscenes()
    elif args.command == "download_nuscenes":
        download_nuscenes(args.split)
    elif args.command == "download_nuimages":
        download_nuimages(args.split)
    else:
        parser.print_help()


if __name__ == "__main__":
    main()<|MERGE_RESOLUTION|>--- conflicted
+++ resolved
@@ -90,12 +90,7 @@
     if platform.system() == "Darwin":
         subprocess.run(
             [
-<<<<<<< HEAD
                 'CC=clang CXX=clang++ ARCHFLAGS="-arch x86_64" uv',
-=======
-                'CC=clang CXX=clang++ ARCHFLAGS="-arch x86_64" uv python',
-                "-m",
->>>>>>> 6c333bff
                 "pip",
                 "install",
                 "--no-build-isolation",
@@ -105,11 +100,7 @@
             ]
         )
     else:
-<<<<<<< HEAD
         subprocess.run(['CC=clang CXX=clang++ ARCHFLAGS="-arch x86_64" uv', "pip", "install", "-e", ".", "--no-build-isolation"])
-=======
-        subprocess.run(["uv", "python", "-m", "pip", "install", "--no-build-isolation", "-e", "."])
->>>>>>> 6c333bff
 
     # Change back to the original directory
     os.chdir("..")
